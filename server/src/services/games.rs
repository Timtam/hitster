use crate::{
    games::{Game, GameMode, GameSettingsPayload, GameState, Player, PlayerState, Slot},
    hits::Hit,
    responses::{
        ClaimHitError, ConfirmSlotError, GuessSlotError, HitError, JoinGameError, LeaveGameError,
        SkipHitError, StartGameError, StopGameError, UpdateGameError,
    },
    services::{HitService, ServiceHandle},
    users::User,
};
use itertools::sorted;
use rand::{
    distributions::{Alphanumeric, DistString},
    prelude::{thread_rng, SliceRandom},
};
use std::{
    collections::{HashMap, HashSet, VecDeque},
    sync::Mutex,
};
use uuid::Uuid;

pub struct GameServiceData {
    games: HashMap<String, Game>,
}

pub struct GameService {
    data: Mutex<GameServiceData>,
    hit_service: ServiceHandle<HitService>,
}

impl GameService {
    pub fn new(hit_service: ServiceHandle<HitService>) -> Self {
        Self {
            hit_service,
            data: Mutex::new(GameServiceData {
                games: HashMap::new(),
            }),
        }
    }

    pub fn add(&self, creator: &User, mode: GameMode) -> Game {
        let mut data = self.data.lock().unwrap();
        let mut player: Player = creator.into();

        player.creator = true;

        let mut rng = thread_rng();

        let id: String = loop {
            let id: String = Alphanumeric.sample_string(&mut rng, 8);

            if !data.games.contains_key(&id) {
                break id;
            }
        };

        let game = Game {
            id: id.clone(),
            players: vec![player],
            state: GameState::Open,
            hits_remaining: VecDeque::new(),
            hit_duration: 20,
            start_tokens: 2,
            goal: 10,
            hit: None,
            packs: self
                .hit_service
                .lock()
                .get_all()
                .into_iter()
                .fold(HashSet::new(), |mut p, h| {
                    p.insert(h.pack);
                    p
                })
                .into_iter()
                .map(|p| p.to_string())
                .collect::<Vec<_>>(),
            mode,
            remember_hits: true,
            remembered_hits: vec![],
            last_scored: None,
        };

        data.games.insert(id.clone(), game.clone());

        game
    }

    pub fn get_all(&self, user: Option<&User>) -> Vec<Game> {
        self.data
            .lock()
            .unwrap()
            .games
            .clone()
            .into_values()
            .filter(|g| {
                g.mode == GameMode::Public
                    || (user.is_some()
                        && (g.mode == GameMode::Private
                            && g.players.iter().any(|p| p.id == user.as_ref().unwrap().id)
                            || (g.mode == GameMode::Local
                                && g.players
                                    .iter()
                                    .any(|p| p.id == user.as_ref().unwrap().id && p.creator))))
            })
            .collect::<_>()
    }

    pub fn get(&self, id: &str, user: Option<&User>) -> Option<Game> {
        self.data
            .lock()
            .unwrap()
            .games
            .get(id)
            .cloned()
            .filter(|g| {
                g.mode != GameMode::Local
                    || (user.is_some()
                        && g.players
                            .iter()
                            .any(|p| p.id == user.as_ref().unwrap().id && p.creator))
            })
    }

    pub fn join(
        &self,
        game_id: &str,
        user: &User,
        player: Option<&str>,
    ) -> Result<Player, JoinGameError> {
        let mut data = self.data.lock().unwrap();

        if let Some(game) = data.games.get_mut(game_id) {
            if game.state != GameState::Open {
                Err(JoinGameError {
                    message: "the game is already running".into(),
                    http_status_code: 403,
                })
            } else if player.is_none() && game.players.iter().any(|p| p.id == user.id) {
                Err(JoinGameError {
                    message: "user is already part of this game".into(),
                    http_status_code: 409,
                })
            } else if player.is_some() && game.mode != GameMode::Local {
                Err(JoinGameError {
                    message: "virtual players can only be added to local games".into(),
                    http_status_code: 409,
                })
            } else if player.is_some()
                && game.mode == GameMode::Local
                && !game
                    .players
                    .iter()
                    .find(|p| p.id == user.id)
                    .map(|p| p.creator)
                    .unwrap_or(false)
            {
                Err(JoinGameError {
                    message: "only the creator can add virtual players to a game".into(),
                    http_status_code: 409,
                })
            } else {
                let plr: Player;

                if let Some(player) = player {
                    plr = Player {
                        id: Uuid::new_v4(),
                        name: player.into(),
                        ..Default::default()
                    };
                } else {
                    plr = user.into();
                }

                game.players.push(plr.clone());

                Ok(plr)
            }
        } else {
            Err(JoinGameError {
                message: "game not found".into(),
                http_status_code: 404,
            })
        }
    }

    pub fn leave(
        &self,
        game_id: &str,
        user: &User,
        player_id: Option<Uuid>,
    ) -> Result<Player, LeaveGameError> {
        let mut data = self.data.lock().unwrap();

        if let Some(game) = data.games.get_mut(game_id) {
            if !game.players.iter().any(|p| p.id == user.id) {
                Err(LeaveGameError {
                    message: "user is not part of this game".into(),
                    http_status_code: 409,
                })
            } else if player_id.is_some()
                && !game
                    .players
                    .iter()
                    .find(|p| p.id == user.id)
                    .map(|p| p.creator)
                    .unwrap_or(false)
            {
                Err(LeaveGameError {
                    message: "only the creator can kick other players from a game".into(),
                    http_status_code: 409,
                })
            } else if player_id.is_some()
<<<<<<< HEAD
                && !game
=======
                && game
>>>>>>> dbe0c325
                    .players
                    .iter()
                    .find(|p| p.id == *player_id.as_ref().unwrap())
                    .is_none()
            {
                Err(LeaveGameError {
                    message: "a player with this id isn't part of this game".into(),
                    http_status_code: 409,
                })
            } else {
                let id = player_id.unwrap_or(user.id);
                let pos = game.players.iter().position(|p| p.id == id).unwrap();
                let creator = game.players.get(pos).unwrap().creator;
                let turn_player = game.players.get(pos).unwrap().turn_player;

                let idx = (pos + 1) % game.players.len();

                if creator {
                    game.players.get_mut(idx).unwrap().creator = true;
                }

                if turn_player {
                    game.players.get_mut(idx).unwrap().turn_player = true;
                }

                if game.state != GameState::Open {
                    for i in 0..game.players.len() {
                        game.players.get_mut(i).unwrap().guess = None;
                        if game.players.get(i).unwrap().turn_player {
                            game.players.get_mut(i).unwrap().state = PlayerState::Guessing;
                        } else {
                            game.players.get_mut(i).unwrap().state = PlayerState::Waiting;
                        }
                    }

                    game.state = GameState::Guessing;
                    game.hits_remaining.pop_front();
                }

                let plr = game.players.remove(pos);

                if game.players.iter().filter(|p| !p.r#virtual).count() == 0 {
                    data.games.remove(game_id);
                } else if game.players.len() == 1 && game.state != GameState::Open {
                    drop(data);
                    let _ = self.stop(game_id, None);
                }

                Ok(plr)
            }
        } else {
            Err(LeaveGameError {
                message: "game not found".into(),
                http_status_code: 404,
            })
        }
    }

    pub fn start(&self, game_id: &str, user: &User) -> Result<Game, StartGameError> {
        let mut data = self.data.lock().unwrap();

        if let Some(game) = data.games.get_mut(game_id) {
            if game.players.len() < 2 {
                Err(StartGameError {
                    message: "you need at least two players to start a game".into(),
                    http_status_code: 409,
                })
            } else if game.state != GameState::Open {
                Err(StartGameError {
                    http_status_code: 409,
                    message: "the game is already running".into(),
                })
            } else if !game
                .players
                .iter()
                .find(|p| p.id == user.id)
                .map(|p| p.creator)
                .unwrap_or(false)
            {
                Err(StartGameError {
                    http_status_code: 403,
                    message: "only the creator can start a game".into(),
                })
            } else {
                let mut rng = thread_rng();

                if !game.remember_hits {
                    game.remembered_hits.clear();
                }

                game.state = GameState::Guessing;
                game.players.shuffle(&mut rng);
                game.players.get_mut(0).unwrap().state = PlayerState::Guessing;
                game.players.get_mut(0).unwrap().turn_player = true;
                game.hits_remaining =
                    filter_hits_by_packs(self.hit_service.lock().get_all(), &game.packs)
                        .into_iter()
                        .filter(|h| !game.remembered_hits.contains(h))
                        .fold(HashSet::<&Hit>::new(), |mut hs, h| {
                            if let Some(ch) = hs.get(&h) {
                                if ch.belongs_to.is_empty() && !h.belongs_to.is_empty() {
                                    hs.replace(h);
                                }
                            } else {
                                hs.insert(h);
                            }
                            hs
                        })
                        .into_iter()
                        .collect::<_>();
                game.hits_remaining.make_contiguous().shuffle(&mut rng);

                for i in 0..game.players.len() {
                    let player = game.players.get_mut(i).unwrap();
                    let hit = game.hits_remaining.pop_front().unwrap();

                    player.hits.push(hit);
                    game.remembered_hits.push(hit);
                    player.tokens = game.start_tokens;
                    player.slots = self.get_slots(&player.hits);
                }

                Ok(game.clone())
            }
        } else {
            Err(StartGameError {
                message: "game not found".into(),
                http_status_code: 404,
            })
        }
    }

    pub fn stop(&self, game_id: &str, user: Option<&User>) -> Result<Game, StopGameError> {
        let mut data = self.data.lock().unwrap();

        if let Some(game) = data.games.get_mut(game_id) {
            if let Some(u) = user {
                if !game
                    .players
                    .iter()
                    .find(|p| p.id == u.id)
                    .map(|p| p.creator)
                    .unwrap_or(false)
                {
                    return Err(StopGameError {
                        http_status_code: 403,
                        message: "you are not the creator of this game".into(),
                    });
                }
            }

            if game.state == GameState::Open {
                return Err(StopGameError {
                    http_status_code: 409,
                    message: "the game isn't running".into(),
                });
            }

            game.state = GameState::Open;
            game.last_scored = None;
            game.hits_remaining.clear();

            for p in game.players.iter_mut() {
                p.state = PlayerState::Waiting;
                p.tokens = 0;
                p.hits.clear();
                p.turn_player = false;
                p.guess = None;
            }

            Ok(game.clone())
        } else {
            Err(StopGameError {
                http_status_code: 404,
                message: "game with that id not found".into(),
            })
        }
    }

    pub fn get_hit(&self, game_id: &str, hit_id: Option<Uuid>) -> Result<&'static Hit, HitError> {
        let mut data = self.data.lock().unwrap();

        if let Some(game) = data.games.get_mut(game_id) {
            if game.state == GameState::Open {
                Err(HitError {
                    message: "game currently isn't running".into(),
                    http_status_code: 409,
                })
            } else if let Some(hit_id) = hit_id {
                game.players
                    .iter()
                    .map(|p| &p.hits)
                    .flat_map(|it| it.clone())
                    .find(|h| h.id == hit_id)
                    .ok_or(HitError {
                        message: "the hit isn't currently revealed".into(),
                        http_status_code: 404,
                    })
            } else {
                game.hits_remaining.front().copied().ok_or(HitError {
                    message: "no hit found".into(),
                    http_status_code: 500,
                })
            }
        } else {
            Err(HitError {
                message: "game not found".into(),
                http_status_code: 404,
            })
        }
    }

    pub fn get_slots(&self, hits: &[&Hit]) -> Vec<Slot> {
        let mut slots = vec![];
        let years = sorted(hits.iter().map(|h| h.year).collect::<HashSet<_>>()).collect::<Vec<_>>();

        for i in 0..years.len() {
            if i == 0 {
                slots.push(Slot {
                    from_year: 0,
                    to_year: *years.get(i).unwrap(),
                    id: (slots.len() + 1) as u8,
                });
            }
            if i < years.len() - 1 {
                slots.push(Slot {
                    from_year: *years.get(i).unwrap(),
                    to_year: *years.get(i + 1).unwrap(),
                    id: (slots.len() + 1) as u8,
                });
            }
            if i == years.len() - 1 {
                slots.push(Slot {
                    from_year: *years.get(i).unwrap(),
                    to_year: 0,
                    id: (slots.len() + 1) as u8,
                });
            }
        }

        slots
    }

    pub fn guess(
        &self,
        game_id: &str,
        user: &User,
        slot_id: Option<u8>,
        player_id: Option<Uuid>,
    ) -> Result<Game, GuessSlotError> {
        let mut data = self.data.lock().unwrap();

        if let Some(game) = data.games.get_mut(game_id) {
            if !game.players.iter().any(|p| p.id == user.id) {
                return Err(GuessSlotError {
                    message: "user is not part of this game".into(),
                    http_status_code: 409,
                });
            } else if player_id.is_some() && game.mode != GameMode::Local {
                return Err(GuessSlotError {
                    message: "guesses for other players can only be submitted in local games"
                        .into(),
                    http_status_code: 409,
                });
            } else if player_id.is_some()
                && game.mode == GameMode::Local
                && !game
                    .players
                    .iter()
                    .find(|p| p.id == user.id)
                    .map(|p| p.creator)
                    .unwrap_or(false)
            {
                return Err(GuessSlotError {
                    message: "only the creator can submit guesses for virtual players".into(),
                    http_status_code: 409,
                });
            }

            let player_id = player_id.unwrap_or(user.id);
            let turn_player_pos = game.players.iter().position(|p| p.turn_player).unwrap();
            let pos = game.players.iter().position(|p| p.id == player_id).unwrap();

            if game.players.get(pos).unwrap().state != PlayerState::Guessing
                && game.players.get(pos).unwrap().state != PlayerState::Intercepting
            {
                return Err(GuessSlotError {
                    message: "this player cannot guess right now".into(),
                    http_status_code: 403,
                });
            } else if slot_id.is_some()
                && game.players.iter().any(|p| {
                    p.guess
                        .as_ref()
                        .map(|s| s.id == slot_id.unwrap())
                        .unwrap_or(false)
                })
            {
                return Err(GuessSlotError {
                    message: "this slot is already taken".into(),
                    http_status_code: 409,
                });
            } else if slot_id.is_some() && game.players.get(pos).unwrap().guess.is_some() {
                return Err(GuessSlotError {
                    message: "you already submitted a guess".into(),
                    http_status_code: 409,
                });
            } else if game.state == GameState::Intercepting
                && game.players.get(pos).unwrap().tokens == 0
            {
                return Err(GuessSlotError {
                    message: "this player doesn't have a token to intercept here".into(),
                    http_status_code: 403,
                });
            } else if slot_id.is_some()
                && !game
                    .players
                    .get(turn_player_pos)
                    .unwrap()
                    .slots
                    .iter()
                    .any(|s| s.id == slot_id.unwrap())
            {
                return Err(GuessSlotError {
                    message: "a guess with that id doesn't exist for the current turn player"
                        .into(),
                    http_status_code: 409,
                });
            } else if game.state == GameState::Guessing && slot_id.is_none() {
                return Err(GuessSlotError {
                    message: "this player needs to send a guess".into(),
                    http_status_code: 409,
                });
            }

            if let Some(slot) = slot_id {
                game.players.get_mut(pos).unwrap().guess = game
                    .players
                    .get(turn_player_pos)
                    .unwrap()
                    .slots
                    .iter()
                    .find(|s| s.id == slot)
                    .cloned();
            }
            game.players.get_mut(pos).unwrap().state = PlayerState::Waiting;

            if game.state == GameState::Guessing {
                game.state = GameState::Intercepting;

                for i in 0..game.players.len() {
                    if i != turn_player_pos && game.players.get(i).unwrap().tokens > 0 {
                        game.players.get_mut(i).unwrap().state = PlayerState::Intercepting;
                    }
                }
            }

            if game.state == GameState::Intercepting {
                if pos != turn_player_pos && slot_id.is_some() {
                    game.players.get_mut(pos).unwrap().tokens -= 1;
                }

                if !game
                    .players
                    .iter()
                    .any(|p| p.state == PlayerState::Intercepting)
                {
                    let len = game.players.len();

                    let winners = game
                        .players
                        .iter()
                        .enumerate()
                        .filter(|(_, p)| {
                            p.guess
                                .as_ref()
                                .map(|s| {
                                    (s.from_year == 0
                                        && game.hits_remaining.front().unwrap().year <= s.to_year)
                                        || (s.to_year == 0
                                            && game.hits_remaining.front().unwrap().year
                                                >= s.from_year)
                                        || (s.from_year
                                            <= game.hits_remaining.front().unwrap().year
                                            && game.hits_remaining.front().unwrap().year
                                                <= s.to_year)
                                })
                                .unwrap_or(false)
                        })
                        .collect::<Vec<_>>();

                    if let Some(i) = winners.iter().find(|(_, p)| p.turn_player).map(|(i, _)| *i) {
                        let player = game.players.get_mut(i).unwrap();

                        player
                            .hits
                            .push(game.hits_remaining.front().cloned().unwrap());
                        player.slots = self.get_slots(&player.hits);
                        game.last_scored = Some(player.clone());
                    } else if winners.len() == 1 {
                        let i = winners.first().map(|(i, _)| *i).unwrap();
                        let player = game.players.get_mut(i).unwrap();

                        player
                            .hits
                            .push(game.hits_remaining.front().cloned().unwrap());
                        player.slots = self.get_slots(&player.hits);
                        game.last_scored = Some(player.clone());
                    }

                    game.remembered_hits
                        .push(game.hits_remaining.front().unwrap());

                    game.state = GameState::Confirming;
                    game.hit = game.hits_remaining.front().cloned();
                    if game.mode == GameMode::Local {
                        let creator_pos = game.players.iter().position(|p| p.creator).unwrap();
                        game.players.get_mut(creator_pos).unwrap().state = PlayerState::Confirming;
                    } else {
                        game.players
                            .get_mut((turn_player_pos + 1) % len)
                            .unwrap()
                            .state = PlayerState::Confirming;
                    }
                }
            }

            Ok(game.clone())
        } else {
            Err(GuessSlotError {
                message: "game not found".into(),
                http_status_code: 404,
            })
        }
    }

    pub fn confirm(
        &self,
        game_id: &str,
        user: &User,
        confirm: bool,
    ) -> Result<Game, ConfirmSlotError> {
        let mut data = self.data.lock().unwrap();

        if let Some(game) = data.games.get_mut(game_id) {
            if !game.players.iter().any(|p| p.id == user.id) {
                return Err(ConfirmSlotError {
                    message: "user is not part of this game".into(),
                    http_status_code: 409,
                });
            } else if self.get_winner(game).is_some() {
                return Err(ConfirmSlotError {
                    message: "the game already has a winner".into(),
                    http_status_code: 409,
                });
            }

            let turn_player_pos = game.players.iter().position(|p| p.turn_player).unwrap();
            let pos = game.players.iter().position(|p| p.id == user.id).unwrap();

            if game.players.get(pos).unwrap().state != PlayerState::Confirming {
                return Err(ConfirmSlotError {
                    message: "this player cannot confirm right now".into(),
                    http_status_code: 403,
                });
            }

            if confirm {
                game.players.get_mut(turn_player_pos).unwrap().tokens += 1;
            }

            game.hits_remaining.pop_front().unwrap();

            for p in game.players.iter_mut() {
                p.guess = None;
                p.state = PlayerState::Waiting;
            }

            game.state = GameState::Guessing;
            game.last_scored = None;
            game.players.get_mut(turn_player_pos).unwrap().turn_player = false;

            let len = game.players.len();

            if let Some(p) = game.players.get_mut((turn_player_pos + 1) % len) {
                p.turn_player = true;
                p.state = PlayerState::Guessing;
            }

            if game.hits_remaining.is_empty() {
                let mut rng = thread_rng();
                game.hits_remaining =
                    filter_hits_by_packs(self.hit_service.lock().get_all(), &game.packs)
                        .into_iter()
                        .filter(|h| !game.remembered_hits.contains(h))
                        .fold(HashSet::<&Hit>::new(), |mut hs, h| {
                            if let Some(ch) = hs.get(&h) {
                                if ch.belongs_to.is_empty() && !h.belongs_to.is_empty() {
                                    hs.replace(h);
                                }
                            } else {
                                hs.insert(h);
                            }
                            hs
                        })
                        .into_iter()
                        .collect::<VecDeque<_>>();
                game.hits_remaining.make_contiguous().shuffle(&mut rng);
            }

            Ok(game.clone())
        } else {
            Err(ConfirmSlotError {
                message: "game not found".into(),
                http_status_code: 404,
            })
        }
    }

    pub fn skip(
        &self,
        game_id: &str,
        user: &User,
        player_id: Option<Uuid>,
    ) -> Result<(Game, &'static Hit), SkipHitError> {
        let mut data = self.data.lock().unwrap();

        if let Some(game) = data.games.get_mut(game_id) {
            if !game.players.iter().any(|p| p.id == user.id) {
                return Err(SkipHitError {
                    message: "user is not part of this game".into(),
                    http_status_code: 409,
                });
            } else if player_id.is_some() && game.mode != GameMode::Local {
                return Err(SkipHitError {
                    message: "hits of other players can only be skipped in local games".into(),
                    http_status_code: 409,
                });
            } else if player_id.is_some()
                && game.mode == GameMode::Local
                && !game
                    .players
                    .iter()
                    .find(|p| p.id == user.id)
                    .map(|p| p.creator)
                    .unwrap_or(false)
            {
                return Err(SkipHitError {
                    message: "only the creator can skip hits of virtual players".into(),
                    http_status_code: 409,
                });
            }

            let player_id = player_id.unwrap_or(user.id);
            let pos = game.players.iter().position(|p| p.id == player_id).unwrap();

            if game.players.get(pos).unwrap().state != PlayerState::Guessing {
                return Err(SkipHitError {
                    message: "this player cannot skip right now".into(),
                    http_status_code: 403,
                });
            } else if game.players.get(pos).unwrap().tokens == 0 {
                return Err(SkipHitError {
                    message: "this player doesn't have a token to skip here".into(),
                    http_status_code: 403,
                });
            }

            game.players.get_mut(pos).unwrap().tokens -= 1;

            let hit = game.hits_remaining.pop_front().unwrap();

            game.remembered_hits.push(hit);

            if game.hits_remaining.is_empty() {
                let mut rng = thread_rng();
                game.hits_remaining =
                    filter_hits_by_packs(self.hit_service.lock().get_all(), &game.packs)
                        .into_iter()
                        .filter(|h| !game.remembered_hits.contains(h))
                        .fold(HashSet::<&Hit>::new(), |mut hs, h| {
                            if let Some(ch) = hs.get(&h) {
                                if ch.belongs_to.is_empty() && !h.belongs_to.is_empty() {
                                    hs.replace(h);
                                }
                            } else {
                                hs.insert(h);
                            }
                            hs
                        })
                        .into_iter()
                        .collect::<VecDeque<_>>();
                game.hits_remaining.make_contiguous().shuffle(&mut rng);
            }

            Ok((game.clone(), hit))
        } else {
            Err(SkipHitError {
                message: "game not found".into(),
                http_status_code: 404,
            })
        }
    }

    pub fn claim(
        &self,
        game_id: &str,
        user: &User,
        player_id: Option<Uuid>,
    ) -> Result<(Game, &'static Hit), ClaimHitError> {
        let mut data = self.data.lock().unwrap();

        if let Some(game) = data.games.get_mut(game_id) {
            if !game.players.iter().any(|p| p.id == user.id) {
                return Err(ClaimHitError {
                    message: "user is not part of this game".into(),
                    http_status_code: 409,
                });
            } else if player_id.is_some() && game.mode != GameMode::Local {
                return Err(ClaimHitError {
                    message: "hits of other players can only be claimed in local games".into(),
                    http_status_code: 409,
                });
            } else if player_id.is_some()
                && game.mode == GameMode::Local
                && !game
                    .players
                    .iter()
                    .find(|p| p.id == user.id)
                    .map(|p| p.creator)
                    .unwrap_or(false)
            {
                return Err(ClaimHitError {
                    message: "only the creator can claim hits of virtual players".into(),
                    http_status_code: 409,
                });
            }

            let player_id = player_id.unwrap_or(user.id);
            let pos = game.players.iter().position(|p| p.id == player_id).unwrap();

            if game.players.get(pos).unwrap().tokens < 3 {
                return Err(ClaimHitError {
                    message: "this player doesn't have enough tokens to claim a hit".into(),
                    http_status_code: 403,
                });
            }

            game.players.get_mut(pos).unwrap().tokens -= 3;

            if game.hits_remaining.len() == 1 {
                let current_hit = game.hits_remaining.pop_front().unwrap();
                let mut rng = thread_rng();
                game.hits_remaining =
                    filter_hits_by_packs(self.hit_service.lock().get_all(), &game.packs)
                        .into_iter()
                        .filter(|h| !game.remembered_hits.contains(h))
                        .fold(HashSet::<&Hit>::new(), |mut hs, h| {
                            if let Some(ch) = hs.get(&h) {
                                if ch.belongs_to.is_empty() && !h.belongs_to.is_empty() {
                                    hs.replace(h);
                                }
                            } else {
                                hs.insert(h);
                            }
                            hs
                        })
                        .into_iter()
                        .collect::<VecDeque<_>>();
                game.hits_remaining.make_contiguous().shuffle(&mut rng);
                game.hits_remaining.push_front(current_hit);
            }

            let hit = game.hits_remaining.remove(1).unwrap();

            let player = game.players.get_mut(pos).unwrap();
            player.hits.push(hit);
            player.slots = self.get_slots(&player.hits);
            game.remembered_hits.push(hit);

            Ok((game.clone(), hit))
        } else {
            Err(ClaimHitError {
                message: "game not found".into(),
                http_status_code: 404,
            })
        }
    }

    pub fn update(
        &self,
        game_id: &str,
        user: &User,
        settings: &GameSettingsPayload,
    ) -> Result<Game, UpdateGameError> {
        let mut data = self.data.lock().unwrap();

        if let Some(game) = data.games.get_mut(game_id) {
            if !game.players.iter().any(|p| p.id == user.id) {
                return Err(UpdateGameError {
                    message: "user is not part of this game".into(),
                    http_status_code: 409,
                });
            } else if game.state != GameState::Open {
                return Err(UpdateGameError {
                    message: "game is currently running".into(),
                    http_status_code: 403,
                });
            } else if !game
                .players
                .iter()
                .find(|p| p.id == user.id)
                .unwrap()
                .creator
            {
                return Err(UpdateGameError {
                    message: "user must be creator of the game".into(),
                    http_status_code: 409,
                });
            }

            if let Some(packs) = &settings.packs {
                game.packs = if packs.is_empty() {
                    self.hit_service
                        .lock()
                        .get_all()
                        .into_iter()
                        .fold(HashSet::new(), |mut p, h| {
                            p.insert(h.pack);
                            p
                        })
                        .into_iter()
                        .map(|p| p.to_string())
                        .collect::<Vec<_>>()
                } else {
                    packs.clone()
                };
            }

            game.start_tokens = settings.start_tokens.unwrap_or(game.start_tokens);
            game.goal = settings.goal.unwrap_or(game.goal);
            game.hit_duration = settings.hit_duration.unwrap_or(game.hit_duration);
            game.remember_hits = settings.remember_hits.unwrap_or(game.remember_hits);

            Ok(game.clone())
        } else {
            Err(UpdateGameError {
                message: "game not found".into(),
                http_status_code: 404,
            })
        }
    }

    pub fn get_winner(&self, game: &Game) -> Option<Player> {
        game.players
            .iter()
            .find(|p| p.hits.len() >= game.goal as usize)
            .cloned()
    }
}

fn filter_hits_by_packs(hits: Vec<&'static Hit>, packs: &[String]) -> Vec<&'static Hit> {
    let packs = packs.iter().map(|p| p.as_str()).collect::<Vec<_>>();
    hits.into_iter()
        .filter(|h| packs.is_empty() || packs.contains(&h.pack))
        .collect::<Vec<_>>()
}<|MERGE_RESOLUTION|>--- conflicted
+++ resolved
@@ -211,11 +211,7 @@
                     http_status_code: 409,
                 })
             } else if player_id.is_some()
-<<<<<<< HEAD
-                && !game
-=======
                 && game
->>>>>>> dbe0c325
                     .players
                     .iter()
                     .find(|p| p.id == *player_id.as_ref().unwrap())
