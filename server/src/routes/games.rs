use crate::{
    games::{
        ConfirmationPayload, CreateGamePayload, GameEvent, GameMode, GamePayload,
        GameSettingsPayload, GameState, SlotPayload,
    },
    hits::DownloadingGuard,
    responses::{
        AuthorizedServerBusyError, ClaimHitError, ConfirmSlotError, GamesResponse, GetGameError,
        GuessSlotError, HitError, JoinGameError, LeaveGameError, MessageResponse, ServerBusyError,
        SkipHitError, StartGameError, StopGameError, UpdateGameError,
    },
    services::ServiceStore,
    users::User,
};
use rocket::{
    Shutdown, State,
    fs::NamedFile,
    response::{
        status::Created,
        stream::{Event, EventStream},
    },
    serde::json::Json,
    tokio::{
        select,
        sync::broadcast::{Sender, error::RecvError},
    },
};
use rocket_okapi::openapi;
use std::{default::Default, path::PathBuf};
use uuid::Uuid;

/// Create a new game
///
/// Create a new game. The currently logged in user will be the creator of the game. The creator will be the only one who can change game properties later.

#[openapi(tag = "Games")]
#[post("/games", format = "json", data = "<data>")]
pub fn create_game(
    user: User,
    data: Option<Json<CreateGamePayload>>,
    serv: &State<ServiceStore>,
    _g: DownloadingGuard,
) -> Result<Created<Json<GamePayload>>, AuthorizedServerBusyError> {
    let game_svc = serv.game_service();
    let games = game_svc.lock();
    let mode = if let Some(data) = data.as_ref() {
        data.mode.unwrap_or(GameMode::Public)
    } else {
        GameMode::Public
    };

    let mut game = games.add(&user, mode);

    if data.is_some() && data.as_ref().unwrap().settings.is_some() {
        game = games
            .update(&game.id, &user, data.unwrap().settings.as_ref().unwrap())
            .ok()
            .unwrap_or(game);
    }

    Ok(Created::new(format!("/games/{}", game.id)).body(Json((&game).into())))
}

/// Retrieve all currently known games
///
/// Get a flat overview over all current games.
/// The info returned by this call is currently identical to GET /games/game_id or POST /games/user_id calls, but that might change later.

#[openapi(tag = "Games")]
#[get("/games")]
pub fn get_all_games(
    user: Option<User>,
    serv: &State<ServiceStore>,
    _g: DownloadingGuard,
) -> Result<Json<GamesResponse>, ServerBusyError> {
    Ok(Json(GamesResponse {
        games: serv
            .game_service()
            .lock()
            .get_all(user.as_ref())
            .into_iter()
            .map(|g| (&g).into())
            .collect::<Vec<_>>(),
    }))
}

#[openapi(tag = "Games")]
#[patch("/games/<game_id>/join/<player..>")]
pub async fn join_game(
    game_id: &str,
    player: PathBuf,
    user: User,
    serv: &State<ServiceStore>,
    queue: &State<Sender<GameEvent>>,
    _g: DownloadingGuard,
) -> Result<Json<MessageResponse>, JoinGameError> {
    let game_svc = serv.game_service();
    let games = game_svc.lock();

    games
        .join(
            game_id,
            &user,
            player
                .to_str()
                .and_then(|p| if !p.is_empty() { Some(p) } else { None }),
        )
        .map(|p| {
            let _ = queue.send(GameEvent {
                game_id: game_id.into(),
                event: "join".into(),
                players: Some(vec![(&p).into()]),
                ..Default::default()
            });
            Json(MessageResponse {
                message: "joined the game successfully".into(),
                r#type: "success".into(),
            })
        })
}

#[openapi(tag = "Games")]
#[patch("/games/<game_id>/leave/<player_id..>")]
pub async fn leave_game(
    game_id: &str,
    player_id: PathBuf,
    user: User,
    serv: &State<ServiceStore>,
    queue: &State<Sender<GameEvent>>,
    _g: DownloadingGuard,
) -> Result<Json<MessageResponse>, LeaveGameError> {
    let game_svc = serv.game_service();
    let games = game_svc.lock();

    games
        .leave(
            game_id,
            &user,
            player_id.to_str().and_then(|p| Uuid::parse_str(p).ok()),
        )
        .map(|p| {
            let _ = queue.send(GameEvent {
                game_id: game_id.into(),
                event: "leave".into(),
                players: Some(vec![(&p).into()]),
                ..Default::default()
            });

            let new_state = games
                .get(game_id, Some(&user))
                .map(|g| g.state)
                .unwrap_or(GameState::Open);

<<<<<<< HEAD
            if new_state != state {
                let _ = queue.send(GameEvent {
                    game_id: game_id.into(),
                    event: "change_state".into(),
                    state: Some(new_state),
                    players: games
                        .get(game_id, Some(&user))
                        .map(|g| g.players.iter().map(|p| p.into()).collect::<Vec<_>>()),
                    ..Default::default()
                });
            }
=======
            let _ = queue.send(GameEvent {
                game_id: game_id.into(),
                event: "change_state".into(),
                state: Some(new_state),
                players: games.get(game_id, Some(&user)).map(|g| g.players),
                ..Default::default()
            });
>>>>>>> 3f2d9032

            Json(MessageResponse {
                message: "left the game successfully".into(),
                r#type: "success".into(),
            })
        })
}

/// Start the game

#[openapi(tag = "Games")]
#[patch("/games/<game_id>/start")]
pub async fn start_game(
    game_id: &str,
    user: User,
    serv: &State<ServiceStore>,
    queue: &State<Sender<GameEvent>>,
    _g: DownloadingGuard,
) -> Result<Json<MessageResponse>, StartGameError> {
    let game_svc = serv.game_service();
    let games = game_svc.lock();

    games.start(game_id, &user).map(|g| {
        let _ = queue.send(GameEvent {
            game_id: game_id.into(),
            event: "change_state".into(),
            state: Some(g.state),
            players: Some(g.players.iter().map(|p| p.into()).collect::<Vec<_>>()),
            ..Default::default()
        });

        Json(MessageResponse {
            message: "started game".into(),
            r#type: "success".into(),
        })
    })
}

#[openapi(tag = "Games")]
#[patch("/games/<game_id>/stop")]
pub async fn stop_game(
    game_id: &str,
    user: User,
    serv: &State<ServiceStore>,
    queue: &State<Sender<GameEvent>>,
    _g: DownloadingGuard,
) -> Result<Json<MessageResponse>, StopGameError> {
    serv.game_service()
        .lock()
        .stop(game_id, Some(&user))
        .map(|g| {
            let _ = queue.send(GameEvent {
                game_id: game_id.into(),
                event: "change_state".into(),
                state: Some(GameState::Open),
                players: Some(g.players.iter().map(|p| p.into()).collect::<Vec<_>>()),
                ..Default::default()
            });

            Json(MessageResponse {
                message: "stopped game".into(),
                r#type: "success".into(),
            })
        })
}

/// Get all info about a certain game
///
/// Retrieve all known info about a specific game. game_id must be identical to a game's id, either returned by POST /games, or by GET /games.
/// The info here is currently identical with what you get with GET /games, but that might change later.

#[openapi(tag = "Games")]
#[get("/games/<game_id>")]
pub fn get_game(
    game_id: &str,
    user: Option<User>,
    serv: &State<ServiceStore>,
    _g: DownloadingGuard,
) -> Result<Json<GamePayload>, GetGameError> {
    let game_svc = serv.game_service();
    let games = game_svc.lock();

    match games.get(game_id, user.as_ref()) {
        Some(g) => Ok(Json((&g).into())),
        None => Err(GetGameError {
            message: "game id not found".into(),
            http_status_code: 404,
        }),
    }
}

#[get("/games/<game_id>/events")]
pub async fn events(
    game_id: String,
    queue: &State<Sender<GameEvent>>,
    mut end: Shutdown,
    _g: DownloadingGuard,
) -> EventStream![] {
    let mut rx = queue.subscribe();
    EventStream! {
        loop {
            let msg = select! {
                msg = rx.recv() => match msg {
                    Ok(msg) => msg,
                    Err(RecvError::Closed) => break,
                    Err(RecvError::Lagged(_)) => continue,
                },
                _ = &mut end => break,
            };

            if msg.game_id == game_id {
                yield Event::json(&msg).event(msg.event);
            }
        }
    }
}

#[openapi(tag = "Games")]
#[get("/games/<game_id>/hit/<hit_id..>")]
pub async fn hit(
    game_id: &str,
    hit_id: PathBuf,
    serv: &State<ServiceStore>,
    _g: DownloadingGuard,
) -> Result<NamedFile, HitError> {
    let hit = serv.game_service().lock().get_hit(
        game_id,
        hit_id.to_str().and_then(|h| Uuid::parse_str(h).ok()),
    );

    if hit.is_ok() {
        return NamedFile::open(&hit.unwrap().file())
            .await
            .or(Err(HitError {
                message: "hit file couldn't be found".into(),
                http_status_code: 404,
            }));
    }

    Err(hit.err().unwrap())
}

#[openapi(tag = "Games")]
#[post(
    "/games/<game_id>/guess/<player_id..>",
    format = "json",
    data = "<slot>"
)]
pub fn guess_slot(
    game_id: &str,
    player_id: PathBuf,
    slot: Json<SlotPayload>,
    user: User,
    serv: &State<ServiceStore>,
    queue: &State<Sender<GameEvent>>,
    _g: DownloadingGuard,
) -> Result<Json<MessageResponse>, GuessSlotError> {
    let player_id = player_id.to_str().and_then(|p| Uuid::parse_str(p).ok());
    let state = serv
        .game_service()
        .lock()
        .get(game_id, Some(&user))
        .map(|g| g.state)
        .unwrap_or(GameState::Guessing);
    let game = serv
        .game_service()
        .lock()
        .guess(game_id, &user, slot.id, player_id);

    game.map(|mut game| {
        let _ = queue.send(GameEvent {
            game_id: game_id.into(),
            event: "guess".into(),
            players: game
                .players
                .iter()
                .find(|p| p.id == player_id.unwrap_or(user.id))
                .map(|p| vec![p.into()]),
            ..Default::default()
        });

        if state != game.state {
            let last_scored = game.last_scored.clone();
            let hit = game.hits_remaining.front().copied();
            let winner = serv.game_service().lock().get_winner(&game);

            if winner.is_some() {
                game = serv.game_service().lock().stop(&game.id, None).unwrap();
            }

            let _ = queue.send(GameEvent {
                game_id: game_id.into(),
                event: "change_state".into(),
                state: Some(game.state),
                players: Some(game.players.iter().map(|p| p.into()).collect::<Vec<_>>()),
                hit: hit.and_then(|h| {
                    if game.state == GameState::Intercepting {
                        None
                    } else {
                        Some(h.into())
                    }
                }),
                last_scored: last_scored.map(|p| (&p).into()),
                winner: winner.as_ref().map(|p| p.into()),
                ..Default::default()
            });
        }

        Json(MessageResponse {
            message: "guess submitted successfully".into(),
            r#type: "success".into(),
        })
    })
}

#[openapi(tag = "Games")]
#[post("/games/<game_id>/confirm", format = "json", data = "<confirmation>")]
pub fn confirm_slot(
    game_id: &str,
    confirmation: Json<ConfirmationPayload>,
    user: User,
    serv: &State<ServiceStore>,
    queue: &State<Sender<GameEvent>>,
    _g: DownloadingGuard,
) -> Result<Json<MessageResponse>, ConfirmSlotError> {
    serv.game_service()
        .lock()
        .confirm(game_id, &user, confirmation.confirm)
        .map(|game| {
            let _ = queue.send(GameEvent {
                game_id: game_id.into(),
                event: "change_state".into(),
                state: Some(game.state),
                players: Some(game.players.iter().map(|p| p.into()).collect::<Vec<_>>()),
                ..Default::default()
            });

            Json(MessageResponse {
                message: "confirmation received".into(),
                r#type: "success".into(),
            })
        })
}

#[openapi(tag = "Games")]
#[post("/games/<game_id>/skip/<player_id..>")]
pub fn skip_hit(
    game_id: &str,
    player_id: PathBuf,
    user: User,
    serv: &State<ServiceStore>,
    queue: &State<Sender<GameEvent>>,
    _g: DownloadingGuard,
) -> Result<Json<MessageResponse>, SkipHitError> {
    let player_id = player_id.to_str().and_then(|p| Uuid::parse_str(p).ok());
    serv.game_service()
        .lock()
        .skip(game_id, &user, player_id)
        .map(|(game, hit)| {
            let _ = queue.send(GameEvent {
                game_id: game_id.into(),
                event: "skip".into(),
                players: game
                    .players
                    .iter()
                    .find(|p| p.id == player_id.unwrap_or(user.id))
                    .map(|p| vec![p.into()]),
                hit: Some(hit.into()),
                ..Default::default()
            });

            Json(MessageResponse {
                message: "skipped successfully".into(),
                r#type: "success".into(),
            })
        })
}

#[openapi(tag = "Games")]
#[post("/games/<game_id>/claim/<player_id..>")]
pub fn claim_hit(
    game_id: &str,
    player_id: PathBuf,
    user: User,
    serv: &State<ServiceStore>,
    queue: &State<Sender<GameEvent>>,
    _g: DownloadingGuard,
) -> Result<Json<MessageResponse>, ClaimHitError> {
    let player_id = player_id.to_str().and_then(|p| Uuid::parse_str(p).ok());
    let res = serv.game_service().lock().claim(game_id, &user, player_id);

    res.map(|(mut game, hit)| {
        let _ = queue.send(GameEvent {
            game_id: game_id.into(),
            event: "claim".into(),
            players: game
                .players
                .iter()
                .find(|p| p.id == player_id.unwrap_or(user.id))
                .map(|p| vec![p.into()]),
            hit: Some(hit.into()),
            ..Default::default()
        });

        let winner = serv.game_service().lock().get_winner(&game);

        if winner.is_some() {
            game = serv.game_service().lock().stop(game_id, None).unwrap();

            let _ = queue.send(GameEvent {
                game_id: game_id.into(),
                event: "change_state".into(),
                state: Some(game.state),
                players: Some(game.players.iter().map(|p| p.into()).collect::<Vec<_>>()),
                winner: winner.as_ref().map(|p| p.into()),
                ..Default::default()
            });
        }

        Json(MessageResponse {
            message: "claimed hit successfully".into(),
            r#type: "success".into(),
        })
    })
}

#[openapi(tag = "Games")]
#[patch("/games/<game_id>/update", format = "json", data = "<settings>")]
pub fn update_game(
    game_id: &str,
    settings: Json<GameSettingsPayload>,
    user: User,
    serv: &State<ServiceStore>,
    queue: &State<Sender<GameEvent>>,
    _g: DownloadingGuard,
) -> Result<Json<MessageResponse>, UpdateGameError> {
    serv.game_service()
        .lock()
        .update(game_id, &user, &settings)
        .map(|_| {
            let _ = queue.send(GameEvent {
                game_id: game_id.into(),
                event: "update".into(),
                settings: Some(settings.into()),
                ..Default::default()
            });

            Json(MessageResponse {
                message: "game updated successfully".into(),
                r#type: "success".into(),
            })
        })
}<|MERGE_RESOLUTION|>--- conflicted
+++ resolved
@@ -151,27 +151,15 @@
                 .map(|g| g.state)
                 .unwrap_or(GameState::Open);
 
-<<<<<<< HEAD
-            if new_state != state {
-                let _ = queue.send(GameEvent {
-                    game_id: game_id.into(),
-                    event: "change_state".into(),
-                    state: Some(new_state),
-                    players: games
-                        .get(game_id, Some(&user))
-                        .map(|g| g.players.iter().map(|p| p.into()).collect::<Vec<_>>()),
-                    ..Default::default()
-                });
-            }
-=======
             let _ = queue.send(GameEvent {
                 game_id: game_id.into(),
                 event: "change_state".into(),
                 state: Some(new_state),
-                players: games.get(game_id, Some(&user)).map(|g| g.players),
-                ..Default::default()
-            });
->>>>>>> 3f2d9032
+                players: games
+                    .get(game_id, Some(&user))
+                    .map(|g| g.players.iter().map(|p| p.into()).collect::<Vec<_>>()),
+                ..Default::default()
+            });
 
             Json(MessageResponse {
                 message: "left the game successfully".into(),
