--- conflicted
+++ resolved
@@ -83,47 +83,6 @@
 
     rocket::tokio::spawn(async move {
         rocket::info!("Starting background download of hits");
-<<<<<<< HEAD
-
-        for hit in get_all().iter() {
-            if !hit.exists() {
-                #[cfg(feature = "native_dl")]
-                {
-                    use filesize::PathExt;
-                    use rusty_ytdl::{Video, VideoOptions, VideoQuality, VideoSearchOptions};
-
-                    let in_file =
-                        Path::new(&Hit::download_dir()).join(format!("{}.opus", hit.yt_id));
-
-                    let options = VideoOptions {
-                        quality: VideoQuality::HighestAudio,
-                        filter: VideoSearchOptions::Audio,
-                        ..Default::default()
-                    };
-                    if let Ok(video) = Video::new_with_options(hit.yt_id, options) {
-                        let in_dl = video
-                            .download(format!("{}/{}.opus", download_dir.as_str(), hit.yt_id))
-                            .await;
-
-                        if in_dl.is_err()
-                            || !in_file.is_file()
-                            || in_file.size_on_disk().unwrap_or(0) == 0
-                        {
-                            if in_dl.is_err() {
-                                rocket::warn!(
-                                    "Error downloading hit with rusty_ytdl: {artist}: {title}, error: {error}",
-                                    artist = hit.artist,
-                                    title = hit.title,
-                                    error = in_dl.unwrap_err()
-                                );
-                            }
-                            if in_file.is_file() {
-                                remove_file(&in_file).unwrap();
-                            }
-                        } else {
-                            let _ = s.send(DownloadHitData { in_file, hit });
-                            continue;
-=======
 
         let hits = get_all()
             .iter()
@@ -167,44 +126,12 @@
                         }
                         if in_file.is_file() {
                             remove_file(&in_file).unwrap();
->>>>>>> 2ef45309
                         }
                     } else {
                         let _ = s.send(DownloadHitData { in_file, hit });
                         continue;
                     }
                 }
-<<<<<<< HEAD
-
-                #[cfg(feature = "yt_dl")]
-                {
-                    let in_file =
-                        Path::new(&Hit::download_dir()).join(format!("{}.m4a", hit.yt_id));
-
-                    let mut command = Command::new("yt-dlp");
-                    command
-                        .current_dir(env::current_dir().unwrap())
-                        .args(["-f", "bestaudio[ext=m4a]"])
-                        .args(["-o", in_file.to_str().unwrap()])
-                        .arg(format!("https://www.youtube.com/watch?v={}", hit.yt_id));
-
-                    let output_res = command.output().expect("Failed to execute ffmpeg process!");
-
-                    if !output_res.status.success() {
-                        rocket::warn!(
-                            "Error downloading hit with yt-dlp: {artist}: {title}, error: {error}",
-                            artist = hit.artist,
-                            title = hit.title,
-                            error = String::from_utf8_lossy(&output_res.stderr)
-                        );
-                        continue;
-                    }
-
-                    s.send(DownloadHitData { in_file, hit }).unwrap();
-                }
-            } else {
-                hit_service.lock().add(hit);
-=======
             }
 
             #[cfg(feature = "yt_dl")]
@@ -261,46 +188,12 @@
                 let _ = command.output().expect("Failed to execute ffmpeg process!");
 
                 remove_file(hit_data.in_file).unwrap();
->>>>>>> 2ef45309
             }
             dl_hit_service.lock().add(hit_data.hit);
         }
-    });
-
-    rocket::tokio::spawn(async move {
-        while let Ok(hit_data) = r.recv() {
-            let out_file = Path::new(&Hit::download_dir()).join(format!(
-                "{}_{}.mp3",
-                hit_data.hit.yt_id, hit_data.hit.playback_offset
-            ));
-
-<<<<<<< HEAD
-            let mut command = Command::new("ffmpeg-normalize");
-            command
-                .current_dir(env::current_dir().unwrap())
-                .arg(&hit_data.in_file)
-                .args(["-ar", "44100"])
-                .args(["-b:a", "128k"])
-                .args(["-c:a", "libmp3lame"])
-                .args(["-e", &format!("-ss {}", hit_data.hit.playback_offset)])
-                .args(["--extension", "mp3"])
-                .args(["-o", out_file.to_str().unwrap()])
-                .arg("-sn")
-                .args(["-t", "-18.0"])
-                .arg("-vn");
-
-            let _ = command.output().expect("Failed to execute ffmpeg process!");
-
-            remove_file(hit_data.in_file).unwrap();
-            dl_hit_service.lock().add(hit_data.hit);
-        }
 
         rocket::info!("Download finished.");
 
-=======
-        rocket::info!("Download finished.");
-
->>>>>>> 2ef45309
         rocket::info!("Cleaning up unused hits...");
 
         let paths = read_dir(Hit::download_dir()).unwrap();
