import { Helmet } from "@dr.pogodin/react-helmet"
import EventManager from "@lomray/event-manager"
import {
    bindKeyCombo,
    BrowserKeyComboEvent,
    unbindKeyCombo,
} from "@rwh/keystrokes"
<<<<<<< HEAD
import structuredClone from "@ungap/structured-clone"
=======
import deepcopy from "deep-copy"
>>>>>>> 9581587f
import { detect } from "detect-browser"
import { useCallback, useEffect, useMemo } from "react"
import Button from "react-bootstrap/Button"
import ButtonGroup from "react-bootstrap/ButtonGroup"
import Dropdown from "react-bootstrap/Dropdown"
import DropdownButton from "react-bootstrap/DropdownButton"
import Table from "react-bootstrap/Table"
import { Trans, useTranslation } from "react-i18next"
import { Link, useLoaderData, useNavigate } from "react-router"
import { titleCase } from "title-case"
import { useImmer } from "use-immer"
import { useContext } from "../context"
import {
    Game as GameEntity,
    GameEvent,
    GameMode,
    GameState,
    Hit,
    Player,
    PlayerState,
} from "../entities"
import {
    ClaimedHitData,
    Events,
    GameEndedData,
    GameStartedData,
    GuessedData,
    HitRevealedData,
    JoinedGameData,
    LeftGameData,
    ScoredData,
    SkippedHitData,
    TokenReceivedData,
} from "../events"
import FA from "../focus-anchor"
import { useModalShown } from "../hooks"
import GameService from "../services/games.service"
import AddLocalPlayerScreen from "./game/add-local-player"
import GameEndScreen from "./game/end-screen"
import { HitPlayer } from "./game/hit-player"
import HitsView from "./game/hits-view"
import LeaveGameQuestion from "./game/leave-game-question"
import GameSettings from "./game/settings"
import SlotSelector from "./game/slot-selector"

export default function Game() {
    const gameService = useMemo(() => new GameService(), [])
    const { user, showError } = useContext()
    const [game, setGame] = useImmer(useLoaderData() as GameEntity)
    const [hitSrc, setHitSrc] = useImmer("")
    const [showHits, setShowHits] = useImmer<boolean[]>([])
    const [gameEndedState, setGameEndedState] = useImmer<GameEntity | null>(
        null,
    )
    const [showSettings, setShowSettings] = useImmer<boolean>(false)
    const [showAddPlayer, setShowAddPlayer] = useImmer(false)
    const navigate = useNavigate()
    const { t } = useTranslation()
    const [winner, setWinner] = useImmer<Player | null>(null)
    const modalShown = useModalShown()
    const [showLeaveGameQuestion, setShowLeaveGameQuestion] = useImmer(false)

    const joinOrLeaveGame = useCallback(async () => {
        if (game.players.some((p) => p.id === user?.id))
            if (game.state === "Open") await gameService.leave(game.id)
            else setShowLeaveGameQuestion(true)
        else await gameService.join(game.id)
    }, [
        game.id,
        game.players,
        game.state,
        gameService,
        setShowLeaveGameQuestion,
        user,
    ])

    const startOrStopGame = useCallback(async () => {
        if (game.state === GameState.Open) {
            try {
                await gameService.start(game.id)
            } catch (e) {
                showError(
                    (
                        e as {
                            message: string
                            status: number
                        }
                    ).message,
                )
            }
        } else {
            await gameService.stop(game.id)
        }
    }, [game.id, game.state, gameService, showError])

    const canSkip = useCallback(() => {
        return (
            user !== null &&
            ((game.mode === GameMode.Local &&
                game.players.find((p) => p.turn_player)?.state ===
                    PlayerState.Guessing) ||
                (game.mode !== GameMode.Local &&
                    game.players.find((p) => p.id === user.id)?.state ===
                        PlayerState.Guessing)) &&
            (game.players.find((p) => p.turn_player)?.tokens ?? 0) > 0
        )
    }, [game.mode, game.players, user])

    const canClaim = (p?: Player) => {
        return p && p.tokens >= 3
    }

    const skipHit = useCallback(
        async () =>
            await gameService.skip(
                game.id,
                game.mode === GameMode.Local
                    ? game.players.find((p) => p.turn_player)?.id
                    : undefined,
            ),
        [game.id, game.mode, game.players, gameService],
    )

    const canStartOrStopGame = useCallback((): boolean => {
        return (
            game.players.find((p) => p.id === user?.id)?.creator === true &&
            game.players.length >= 2
        )
    }, [game.players, user])

    useEffect(() => {
        const eventSource = new EventSource(`/api/games/${game.id}/events`)

        eventSource.addEventListener("change_state", (e) => {
            const ge = GameEvent.parse(JSON.parse(e.data))

            if (ge.state === GameState.Guessing) {
                setHitSrc(`/api/games/${game.id}/hit?key=${Math.random()}`)
            } else if (ge.state === GameState.Open) {
                setHitSrc("")
            } else if (ge.state === GameState.Confirming) {
                EventManager.publish(Events.scored, {
                    winner: ge.last_scored?.id ?? null,
                    players: structuredClone(ge.players ?? []),
                    game_mode: game.mode,
                } satisfies ScoredData)
            }

            if (ge.hit)
                EventManager.publish(Events.hitRevealed, {
                    hit: ge.hit,
                    player: ge.last_scored ?? null,
                } satisfies HitRevealedData)

            setGame((g) => {
                if (ge.state === GameState.Open) {
                    if (ge.winner !== undefined)
                        g.players[
                            g.players.findIndex(
                                (p) => p.id === ge.winner?.id,
                            ) as number
                        ] = ge.winner
                    EventManager.publish(Events.gameEnded, {
                        game: structuredClone(g),
                        winner: ge.winner ?? null,
                    } satisfies GameEndedData)
                } else if (ge.state === GameState.Guessing) {
                    if (g.state === GameState.Open) {
                        EventManager.publish(Events.gameStarted, {
                            game_id: g.id,
                        } satisfies GameStartedData)
                    } else if (g.state === GameState.Confirming) {
                        const turn_player = g.players.find((p) => p.turn_player)

                        if (
                            turn_player?.tokens !==
                            (ge.players ?? []).find(
                                (p) => p.id === turn_player?.id,
                            )?.tokens
                        ) {
                            EventManager.publish(Events.tokenReceived, {
                                player: turn_player as Player,
                                game_mode: g.mode,
                            } satisfies TokenReceivedData)
                        }
                    }
                }

                g.last_scored = ge.last_scored ?? null
                g.state = ge.state as GameState
                g.hit = ge.hit ?? null

                if (ge.players !== undefined) g.players = ge.players
            })
        })

        eventSource.addEventListener("join", (e) => {
            const ge = GameEvent.parse(JSON.parse(e.data))
            EventManager.publish(Events.joinedGame, {
                player: (ge.players as Player[])[0],
            } satisfies JoinedGameData)
            setGame((g) => {
                g.players.push((ge.players as Player[])[0])
            })
        })

        eventSource.addEventListener("leave", (e) => {
            const ge = GameEvent.parse(JSON.parse(e.data))
            EventManager.publish(Events.leftGame, {
                player: (ge.players as Player[])[0],
            } satisfies LeftGameData)
            setGame((g) => {
                g.players.splice(
                    g.players.findIndex(
                        (p) => p.id === (ge.players as Player[])[0].id,
                    ),
                    1,
                )

                if (g.players.filter((p) => !p.virtual).length === 0)
                    navigate("/")
            })
        })

        eventSource.addEventListener("guess", (e) => {
            const ge = GameEvent.parse(JSON.parse(e.data))
            setGame((g) => {
                ge.players?.forEach((pe) => {
                    const idx = g.players.findIndex((p) => p.id === pe.id)
                    g.players[idx] = pe
                })
            })

            if (ge.players !== undefined) {
                EventManager.publish(Events.guessed, {
                    player: ge.players[0],
                } satisfies GuessedData)
            }
        })

        eventSource.addEventListener("skip", (e) => {
            const ge = GameEvent.parse(JSON.parse(e.data))
            EventManager.publish(Events.skippedHit, {
                player: (ge.players as Player[])[0],
                hit: ge.hit as Hit,
            } satisfies SkippedHitData)
            setGame((g) => {
                ge.players?.forEach((pe) => {
                    const idx = g.players.findIndex((p) => p.id === pe.id)
                    g.players[idx] = pe
                })
            })

            setHitSrc(`/api/games/${game.id}/hit?key=${Math.random()}`)
        })

        eventSource.addEventListener("claim", (e) => {
            const ge = GameEvent.parse(JSON.parse(e.data))
            EventManager.publish(Events.claimedHit, {
                player: (ge.players as Player[])[0],
                hit: ge.hit as Hit,
                game_mode: game.mode,
            } satisfies ClaimedHitData)
            setGame((g) => {
                ge.players?.forEach((pe) => {
                    const idx = g.players.findIndex((p) => p.id === pe.id)
                    g.players[idx] = pe
                })
            })
        })

        eventSource.addEventListener("update", (e) => {
            const ge = GameEvent.parse(JSON.parse(e.data))
            setGame((g) => {
                if (ge.settings !== undefined) {
                    g.hit_duration = ge.settings.hit_duration ?? g.hit_duration
                    g.start_tokens = ge.settings.start_tokens ?? g.start_tokens
                    g.goal = ge.settings.goal ?? g.goal
                    g.packs = ge.settings.packs ?? g.packs
                }
            })
        })

        const unsubscribeGameEnded = EventManager.subscribe(
            Events.gameEnded,
            (e: GameEndedData) => {
                setGameEndedState(e.game)
                setWinner(e.winner)
            },
        )

        if (game.state !== GameState.Open)
            setHitSrc(`/api/games/${game.id}/hit?key=${Math.random()}`)

        return () => {
            eventSource.close()
            unsubscribeGameEnded()
        }

        // this is by way no good practice, please don't do this at home kids
        // we're waiting for useEffectEvent to become stable
        // eslint-disable-next-line react-hooks/exhaustive-deps
    }, [navigate, setGame, setGameEndedState, setHitSrc, setWinner])

    useEffect(() => {
        setShowHits(Array.from({ length: game.players.length }, () => false))
    }, [game.players, setShowHits])

    // register keystrokes
    useEffect(() => {
        const handleJoinGame = {
            onPressed: (e: BrowserKeyComboEvent) => {
                e.finalKeyEvent.preventDefault()
                joinOrLeaveGame()
            },
        }
        const handleLeaveGame = {
            onPressed: (e: BrowserKeyComboEvent) => {
                e.finalKeyEvent.preventDefault()
                joinOrLeaveGame()
            },
        }
        const handleStartOrStopGame = {
            onPressed: (e: BrowserKeyComboEvent) => {
                e.finalKeyEvent.preventDefault()
                if (canStartOrStopGame()) startOrStopGame()
            },
        }
        const handleShowSettings = {
            onPressed: (e: BrowserKeyComboEvent) => {
                e.finalKeyEvent.preventDefault()
                setShowSettings(true)
            },
        }
        const handleSkipHit = {
            onPressed: (e: BrowserKeyComboEvent) => {
                e.finalKeyEvent.preventDefault()
                if (canSkip()) skipHit()
            },
        }

        if (!modalShown) {
            if (game.players.some((p) => p.id === user?.id))
                bindKeyCombo("alt + shift + q", handleLeaveGame)
            else bindKeyCombo("alt + shift + j", handleJoinGame)

            bindKeyCombo("alt + shift + s", handleStartOrStopGame)
            bindKeyCombo("alt + shift + i", handleSkipHit)
            bindKeyCombo("alt + shift + e", handleShowSettings)
        }

        return () => {
            unbindKeyCombo("alt + shift + j", handleJoinGame)
            unbindKeyCombo("alt + shift + q", handleLeaveGame)
            unbindKeyCombo("alt + shift + e", handleShowSettings)
            unbindKeyCombo("alt + shift + s", handleStartOrStopGame)
            unbindKeyCombo("alt + shift + i", handleSkipHit)
        }
    }, [
        canSkip,
        canStartOrStopGame,
        game.state,
        game.players,
        joinOrLeaveGame,
        modalShown,
        setShowSettings,
        skipHit,
        startOrStopGame,
        user,
    ])

    return (
        <>
            <Helmet>
                <title>
                    {game.id.toString() +
                        " - " +
                        t("game", { count: 1 }) +
                        " - Hitster"}
                </title>
            </Helmet>
            <FA>
                <h2 className="h4">
                    {t("gameId")}: {game.id}, {t("state")}: {game.state}
                </h2>
            </FA>
            <LeaveGameQuestion
                show={showLeaveGameQuestion}
                onHide={(yes: boolean) => {
                    if (yes) (async () => await gameService.leave(game.id))()
                    setShowLeaveGameQuestion(false)
                }}
            />
            <p>{t("gameActions")}</p>
            <Button
                className="me-2"
                disabled={
                    game.state !== GameState.Open &&
                    !game.players.some((p) => p.id === user?.id)
                }
                onClick={joinOrLeaveGame}
                aria-keyshortcuts={
                    game.players.some((p) => p.id === user?.id)
                        ? t("leaveGameShortcut")
                        : t("joinGameShortcut")
                }
            >
                {game.players.some((p) => p.id === user?.id)
                    ? t("leaveGame")
                    : t("joinGame")}
            </Button>
            {game.players.find((p) => p.id === user?.id)?.creator ? (
                <>
                    <Button
                        className="me-2"
                        disabled={!canStartOrStopGame()}
                        onClick={startOrStopGame}
                        aria-keyshortcuts={
                            canStartOrStopGame()
                                ? game.state !== GameState.Open
                                    ? t("stopGameShortcut")
                                    : t("startGameShortcut")
                                : ""
                        }
                        aria-label={
                            detect()?.name === "firefox" && canStartOrStopGame()
                                ? game.state !== GameState.Open
                                    ? `${t("stopGameShortcut")} ${t("stopGame")}`
                                    : `${t("startGameShortcut")} ${t("startGame")}`
                                : ""
                        }
                    >
                        {canStartOrStopGame()
                            ? game.state !== GameState.Open
                                ? t("stopGame")
                                : t("startGame")
                            : t("startGameNotEnoughPlayers")}
                    </Button>
                </>
            ) : (
                ""
            )}
            <Button
                className="me-2"
                aria-expanded={false}
                aria-keyshortcuts={t("gameSettingsShortcut")}
                aria-label={
                    detect()?.name === "firefox"
                        ? `${t("gameSettingsShortcut")} ${t("gameSettings")}`
                        : ""
                }
                onClick={() => setShowSettings(true)}
            >
                {t("gameSettings")}
            </Button>
            <GameSettings
                show={showSettings}
                game={game}
                editable={
                    game.state === GameState.Open &&
                    (game.players.find((p) => p.id === user?.id)?.creator ??
                        false) === true
                }
                onHide={() => setShowSettings(false)}
            />
            <h3 className="h5">{t("player", { count: 2 })}</h3>
            <Table responsive>
                <thead>
                    <tr>
                        <th>{t("name")}</th>
                        <th>{t("token", { count: 2 })}</th>
                        <th>{t("hit", { count: 2 })}</th>
                        {user !== null &&
                        game.players.find((p) => p.id === user.id)?.creator ===
                            true ? (
                            <th>{t("kick")}</th>
                        ) : (
                            ""
                        )}
                    </tr>
                </thead>
                <tbody>
                    {game.players.map((p, i) => {
                        return (
                            <tr key={`player-${p.id}`}>
                                <td>
                                    {p.name +
                                        (p.creator === true
                                            ? " (" + t("creator") + ")"
                                            : "")}
                                </td>
                                <td>{p.tokens}</td>
                                <td>
                                    <Button
                                        disabled={p.hits.length === 0}
                                        aria-expanded="false"
                                        onClick={() =>
                                            setShowHits((h) => {
                                                h[i] = true
                                            })
                                        }
                                    >
                                        {t("hit", { count: 2 }) +
                                            `: ${p.hits.length}`}
                                    </Button>
                                    <HitsView
                                        show={showHits[i]}
                                        onHide={() =>
                                            setShowHits((h) => {
                                                h[i] = false
                                            })
                                        }
                                        player={p}
                                        gameId={game.id}
                                    />
                                </td>
                                {user !== null &&
                                game.players.find((p) => p.id === user.id)
                                    ?.creator === true ? (
                                    <td>
                                        <Button
                                            disabled={user?.id === p.id}
                                            onClick={async () =>
                                                await gameService.kickPlayer(
                                                    game.id,
                                                    p.id,
                                                )
                                            }
                                        >
                                            {t("kick")}
                                        </Button>
                                    </td>
                                ) : (
                                    ""
                                )}
                            </tr>
                        )
                    })}
                </tbody>
            </Table>
            <Button
                aria-expanded="false"
                disabled={
                    game.mode !== GameMode.Local ||
                    game.state !== GameState.Open
                }
                onClick={() => setShowAddPlayer(true)}
            >
                {game.mode !== GameMode.Local
                    ? t("addPlayerNotLocalGame")
                    : game.state != GameState.Open
                      ? t("addPlayerNotWaiting")
                      : t("addPlayer")}
            </Button>
            {showAddPlayer ? (
                <AddLocalPlayerScreen
                    show={showAddPlayer}
                    onHide={() => setShowAddPlayer(false)}
                    game={game}
                />
            ) : (
                ""
            )}
            <h2 className="h4">{t("hitHeading")}</h2>
            <p>
                {game.state === GameState.Open ? (
                    t("hitNoGameRunning")
                ) : game.hit === null ? (
                    t("hitUnknown")
                ) : game.hit?.belongs_to === "" ? (
                    <Trans
                        i18nKey="hitRevealed"
                        values={{
                            title: game.hit.title,
                            artist: game.hit.artist,
                            year: game.hit.year,
                            player: titleCase(
                                game.last_scored?.name ?? t("noone"),
                            ),
                        }}
                        components={[
                            <b />,
                            <Link
                                to={`/hits/${game.hit.id}`}
                                target="_blank"
                                rel="noopener noreferrer"
                            >
                                <b />
                            </Link>,
                            <b />,
                            <b />,
                        ]}
                        shouldUnescape={true}
                        tOptions={{ interpolation: { escapeValue: true } }}
                    />
                ) : (
                    <Trans
                        i18nKey="hitRevealedBelonging"
                        values={{
                            title: game.hit.title,
                            artist: game.hit.artist,
                            year: game.hit.year,
                            belongs_to: game.hit.belongs_to,
                            player: titleCase(
                                game.last_scored?.name ?? t("noone"),
                            ),
                        }}
                        components={[
                            <b />,
                            <Link
                                to={`/hits/${game.hit.id}`}
                                target="_blank"
                                rel="noopener noreferrer"
                            >
                                <b />
                            </Link>,
                            <b />,
                            <b />,
                            <b />,
                        ]}
                        shouldUnescape={true}
                        tOptions={{ interpolation: { escapeValue: true } }}
                    />
                )}
            </p>
            <HitPlayer
                src={hitSrc}
                duration={
                    game.state === GameState.Confirming ? 0 : game.hit_duration
                }
                shortcut={t("playOrStopHitShortcut")}
            />
            <Button
                className="me-2"
                disabled={!canSkip()}
                aria-keyshortcuts={canSkip() ? t("skipHitShortcut") : ""}
                aria-label={
                    detect()?.name === "firefox"
                        ? canSkip()
                            ? `${t("skipHitShortcut")} ${t("skipHit")}`
                            : ""
                        : ""
                }
                onClick={skipHit}
            >
                {canSkip()
                    ? t("skipHit")
                    : game.players.find((p) => p.id === user?.id)?.state ===
                        PlayerState.Guessing
                      ? t("skipHitNotGuessing")
                      : game.players.find((p) => p.id === user?.id)?.tokens ===
                          0
                        ? t("skipHitNoToken")
                        : t("cannotSkipHit")}
            </Button>
            {game.mode !== GameMode.Local ? (
                <Button
                    className="me-2"
                    disabled={
                        !canClaim(game.players.find((p) => p.id === user?.id))
                    }
                    onClick={async () =>
                        await gameService.claim(game.id, undefined)
                    }
                >
                    {canClaim(game.players.find((p) => p.id === user?.id))
                        ? t("claimHit")
                        : (game.players.find((p) => p.id === user?.id)
                                ?.tokens ?? 0) < 3
                          ? t("claimHitNoToken")
                          : t("cannotClaimHit")}
                </Button>
            ) : (
                <DropdownButton
                    as={ButtonGroup}
                    title={
                        game.players.every((p) => canClaim(p))
                            ? t("claimHit")
                            : t("cannotClaimHit")
                    }
                    className="me-2"
                    disabled={game.players.every((p) => !canClaim(p))}
                >
                    {game.players.map((p) => (
                        <Dropdown.Item
                            as="button"
                            eventKey={p.id}
                            key={p.id}
                            disabled={!canClaim(p)}
                            onClick={async () =>
                                await gameService.claim(game.id, p.id)
                            }
                        >
                            {p.name}
                        </Dropdown.Item>
                    ))}
                </DropdownButton>
            )}
            <SlotSelector game={game} />
            {gameEndedState !== null ? (
                <GameEndScreen
                    game={gameEndedState}
                    show={true}
                    winner={winner}
                    onHide={() => {
                        setGameEndedState(null)
                        setWinner(null)
                    }}
                />
            ) : (
                ""
            )}
        </>
    )
}<|MERGE_RESOLUTION|>--- conflicted
+++ resolved
@@ -5,11 +5,7 @@
     BrowserKeyComboEvent,
     unbindKeyCombo,
 } from "@rwh/keystrokes"
-<<<<<<< HEAD
-import structuredClone from "@ungap/structured-clone"
-=======
 import deepcopy from "deep-copy"
->>>>>>> 9581587f
 import { detect } from "detect-browser"
 import { useCallback, useEffect, useMemo } from "react"
 import Button from "react-bootstrap/Button"
@@ -153,7 +149,7 @@
             } else if (ge.state === GameState.Confirming) {
                 EventManager.publish(Events.scored, {
                     winner: ge.last_scored?.id ?? null,
-                    players: structuredClone(ge.players ?? []),
+                    players: deepcopy(ge.players ?? []),
                     game_mode: game.mode,
                 } satisfies ScoredData)
             }
@@ -173,7 +169,7 @@
                             ) as number
                         ] = ge.winner
                     EventManager.publish(Events.gameEnded, {
-                        game: structuredClone(g),
+                        game: deepcopy(g),
                         winner: ge.winner ?? null,
                     } satisfies GameEndedData)
                 } else if (ge.state === GameState.Guessing) {
