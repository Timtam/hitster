<<<<<<< HEAD
import EventManager from "@lomray/event-manager"
import { bindKeyCombo, unbindKeyCombo } from "@rwh/keystrokes"
import { detect } from "detect-browser"
import { useEffect, useState } from "react"
=======
import classNames from "classnames"
import { detect } from "detect-browser"
import { useEffect } from "react"
>>>>>>> 1914dd4a
import Button from "react-bootstrap/Button"
import { Trans, useTranslation } from "react-i18next"
import { useContext } from "../../context"
import type { Game, Slot } from "../../entities"
import { GameMode, GameState, Player, PlayerState } from "../../entities"
import { Events, NotificationData, SlotSelectedData } from "../../events"
import GameService from "../../services/games.service"
import "./slot-selector.css"

export default ({ game }: { game: Game }) => {
    const { user } = useContext()
    const [selectedSlot, setSelectedSlot] = useState("0")
    const [selectedKeySlot, setSelectedKeySlot] = useState("0")
    let { t } = useTranslation()

    const actionRequired = (): PlayerState => {
        if (user === null) return PlayerState.Waiting
        return actionPlayer()?.state ?? PlayerState.Waiting
    }

    const actionPlayer = (): Player | null => {
        if (game.state === GameState.Open) return null

        let me = game.players.find((p) => p.id === user?.id)

        if (game.mode !== GameMode.Local)
            return me?.state !== PlayerState.Waiting ? (me ?? null) : null
        else {
            return game.state === GameState.Guessing
                ? (game.players.find((p) => p.turn_player) ?? null)
                : game.state === GameState.Intercepting
                  ? (game.players
                        .concat(game.players)
                        .slice(
                            (game.players.findIndex((p) => p.turn_player) ??
                                -1) + 1,
                        )
                        .find((p) => p.state === PlayerState.Intercepting) ??
                    null)
                  : (game.players.find((p) => p.creator) ?? null)
        }
    }

    const joinString = (parts: string[]): string => {
        if (parts.length === 1) return parts[0]
        else if (parts.length === 2) return parts.join(" and ")
        else
            return (
                parts.slice(0, -1).join(", ") +
                " " +
                t("and") +
                " " +
                parts[parts.length - 1]
            )
    }

    const confirm = async (confirm: boolean) => {
        try {
            let gs = new GameService()
            await gs.confirm(game.id, confirm)
        } catch (e) {
            console.log(e)
        }
    }

    const guess = async () => {
        if (selectedSlot === selectedKeySlot) {
            try {
                let gs = new GameService()
                await gs.guess(
                    game.id,
                    selectedSlot !== "0" ? parseInt(selectedSlot, 10) : null,
                    game.mode === GameMode.Local
                        ? actionPlayer()?.id
                        : undefined,
                )
                setSelectedSlot("0")
                setSelectedKeySlot("0")
            } catch (e) {
                console.log(e)
            }
        }
    }

    useEffect(() => {
        game.players.forEach((p) => {
            if (p.guess?.id.toString() === selectedSlot) {
                setSelectedSlot("0")
            }
        })

        if (
            selectedSlot === "0" &&
            selectedKeySlot !== "0" &&
            !game.players.some(
                (p) => p.guess?.id.toString() === selectedKeySlot,
            )
        ) {
            setSelectedSlot(selectedKeySlot)
        }
    }, [game, selectedKeySlot, selectedSlot])

    useEffect(() => {
        let handlePreviousSlot = {
            onPressed: () => {
                let slot = "0"
                let p = game.players.find((p) => p.turn_player) as Player

                if (selectedKeySlot === "0" || selectedKeySlot === "1")
                    slot = p.slots.length.toString()
                else slot = (parseInt(selectedKeySlot, 10) - 1).toString()

                let s = p.slots.find((s) => s.id === parseInt(slot, 10)) as Slot
                let u =
                    (actionRequired() !== PlayerState.Guessing &&
                        actionRequired() !== PlayerState.Intercepting) ||
                    game.players.some((p) => p.guess?.id === s.id)

                let text = ""

                if (s.from_year === 0)
                    text = t("beforeYear", {
                        year: s.to_year,
                    })
                else if (s.to_year === 0)
                    text = t("afterYear", {
                        year: s.from_year,
                    })
                else
                    text = t("betweenYears", {
                        year1: s.from_year,
                        year2: s.to_year,
                    })

                EventManager.publish(Events.notification, {
                    toast: false,
                    interruptTts: true,
                    text: text,
                } satisfies NotificationData)

                EventManager.publish(Events.slotSelected, {
                    unavailable: u,
                    slot: s,
                    from_year: p.slots[0].to_year,
                    to_year: p.slots[p.slots.length - 1].from_year,
                    slot_count: p.slots.length,
                } satisfies SlotSelectedData)

                setSelectedKeySlot(slot)
                if (!u) setSelectedSlot(slot)
                else setSelectedSlot("0")
            },
        }

        let handleNextSlot = {
            onPressed: () => {
                let slot = "0"
                let p = game.players.find((p) => p.turn_player) as Player

                if (
                    selectedKeySlot === "0" ||
                    selectedKeySlot === p.slots.length.toString()
                )
                    slot = "1"
                else slot = (parseInt(selectedKeySlot, 10) + 1).toString()

                let s = p.slots.find((s) => s.id === parseInt(slot, 10)) as Slot
                let u =
                    (actionRequired() !== PlayerState.Guessing &&
                        actionRequired() !== PlayerState.Intercepting) ||
                    game.players.some((p) => p.guess?.id === s.id)

                let text = ""

                if (s.from_year === 0)
                    text = t("beforeYear", {
                        year: s.to_year,
                    })
                else if (s.to_year === 0)
                    text = t("afterYear", {
                        year: s.from_year,
                    })
                else
                    text = t("betweenYears", {
                        year1: s.from_year,
                        year2: s.to_year,
                    })

                EventManager.publish(Events.notification, {
                    toast: false,
                    interruptTts: true,
                    text: text,
                } satisfies NotificationData)

                EventManager.publish(Events.slotSelected, {
                    unavailable: u,
                    slot: s,
                    from_year: p.slots[0].to_year,
                    to_year: p.slots[p.slots.length - 1].from_year,
                    slot_count: p.slots.length,
                } satisfies SlotSelectedData)

                setSelectedKeySlot(slot)
                if (!u) setSelectedSlot(slot)
                else setSelectedSlot("0")
            },
        }

        let handleResetSlot = {
            onPressed: () => {
                if (selectedKeySlot !== "0") {
                    setSelectedKeySlot("0")
                    setSelectedSlot("0")

                    let p = game.players.find((p) => p.turn_player) as Player

                    EventManager.publish(Events.slotSelected, {
                        unavailable: true,
                        slot: null,
                        from_year: p.slots[0].to_year,
                        to_year: p.slots[p.slots.length - 1].from_year,
                        slot_count: p.slots.length,
                    } satisfies SlotSelectedData)
                }
            },
        }

        let handleGuess = {
            onPressed: () => {
                guess()
            },
        }

        let handleConfirmYes = {
            onPressed: () => {
                confirm(true)
            },
        }

        let handleConfirmNo = {
            onPressed: () => {
                confirm(false)
            },
        }

        let handleReadPlayerStats = Array.from({ length: 10 }, (_, i) => ({
            onPressed: () => {
                if (!game.players[i]) {
                    return
                }

                EventManager.publish(Events.notification, {
                    toast: false,
                    interruptTts: true,
                    text: t("playerStatsNotification", {
                        player: game.players[i].name,
                        hits: game.players[i].hits.length,
                        tokens: game.players[i].tokens,
                    }),
                } satisfies NotificationData)
            },
        }))

        if (game.state !== GameState.Open) {
            for (let i = 0; i < 10; i++) {
                bindKeyCombo(
                    "alt + shift + @Digit" + (i !== 9 ? i + 1 : 0).toString(),
                    handleReadPlayerStats[i],
                )
            }
        }

        if (
            game.state !== GameState.Confirming &&
            game.state !== GameState.Open
        ) {
            bindKeyCombo("alt + shift + ArrowUp", handlePreviousSlot)
            bindKeyCombo("alt + shift + ArrowDown", handleNextSlot)
            bindKeyCombo("alt + shift + Backspace", handleResetSlot)
            bindKeyCombo("alt + shift + Enter", handleGuess)
        } else if (actionRequired() === PlayerState.Confirming) {
            bindKeyCombo("alt + shift + y", handleConfirmYes)
            bindKeyCombo("alt + shift + n", handleConfirmNo)
        }

        return () => {
            unbindKeyCombo("alt + shift + ArrowUp", handlePreviousSlot)
            unbindKeyCombo("alt + shift + ArrowDown", handleNextSlot)
            unbindKeyCombo("alt + shift + Backspace", handleResetSlot)
            unbindKeyCombo("alt + shift + Enter", handleGuess)
            unbindKeyCombo("alt + shift + y", handleConfirmYes)
            unbindKeyCombo("alt + shift + n", handleConfirmNo)

            for (let i = 0; i < 10; i++) {
                unbindKeyCombo(
                    "alt + shift + @Digit" + (i !== 9 ? i + 1 : 0).toString(),
                    handleReadPlayerStats[i],
                )
            }
        }
    }, [selectedKeySlot, game])

    if (game.state === GameState.Open)
        return <h2 className="h4">{t("gameNotStarted")}</h2>

    return (
        <>
            <h2 className="h4">
                {actionRequired() === PlayerState.Waiting ? (
                    <Trans
                        i18nKey="waitingForPlayerHeading"
                        values={{
                            count: game.players.filter(
                                (p) => p.state != PlayerState.Waiting,
                            ).length,
                            player: joinString(
                                game.players
                                    .filter(
                                        (p) => p.state != PlayerState.Waiting,
                                    )
                                    .map((p) => p.name),
                            ),
                        }}
                        components={[<b />]}
                    />
                ) : actionRequired() === PlayerState.Guessing ? (
                    game.mode !== GameMode.Local &&
                    actionPlayer()?.id === user?.id ? (
                        t("youGuessHeading")
                    ) : (
                        <Trans
                            i18nKey="otherGuessHeading"
                            values={{
                                player: actionPlayer()?.name,
                            }}
                            components={[<b />]}
                        />
                    )
                ) : actionRequired() === PlayerState.Intercepting ? (
                    game.mode !== GameMode.Local &&
                    actionPlayer()?.id === user?.id ? (
                        t("youInterceptHeading")
                    ) : (
                        <Trans
                            i18nKey="otherInterceptHeading"
                            values={{
                                player: actionPlayer()?.name,
                            }}
                            components={[<b />]}
                        />
                    )
                ) : (
                    <Trans
                        i18nKey="confirmHeading"
                        values={{
                            player: game.players.find((p) => p.turn_player)
                                ?.name,
                        }}
                        components={[<b />]}
                    />
                )}
            </h2>
            {actionRequired() === PlayerState.Confirming ? (
                <>
                    <p>
                        <Trans
                            i18nKey="confirmText"
                            values={{
                                player: game.players.find((p) => p.turn_player)
                                    ?.name,
                            }}
                            components={[<b />]}
                        />
                    </p>
                    <Button
                        className="me-2"
                        onClick={async () => await confirm(false)}
                        aria-keyshortcuts={t("noShortcut")}
                        aria-label={
                            detect()?.name === "firefox"
                                ? `${t("noShortcut")} ${t("no")}`
                                : ""
                        }
                    >
                        {t("no")}
                    </Button>
                    <Button
                        className="me-2"
                        onClick={async () => await confirm(true)}
                        aria-keyshortcuts={t("yesShortcut")}
                        aria-label={
                            detect()?.name === "firefox"
                                ? `${t("yesShortcut")} ${t("yes")}`
                                : ""
                        }
                    >
                        {t("yes")}
                    </Button>
                </>
            ) : (
                <>
                    <p>
                        {actionRequired() === PlayerState.Guessing ||
                        actionRequired() === PlayerState.Intercepting
                            ? t("guessText")
                            : t("waitingText")}
                    </p>
                    {actionRequired() === PlayerState.Intercepting ? (
                        <>
                            <div className="btn-group mb-2">
                                <input
                                    className="border-0 btn-check"
                                    id="slot-0"
                                    key="slot-0"
                                    value="0"
                                    type="radio"
                                    checked={selectedSlot === "0"}
                                    onChange={(e) => {
                                        setSelectedKeySlot(e.target.value)
                                        setSelectedSlot(e.target.value)

                                        let p = game.players.find(
                                            (p) => p.turn_player,
                                        ) as Player

                                        EventManager.publish(
                                            Events.slotSelected,
                                            {
                                                unavailable: true,
                                                slot: null,
                                                from_year: p.slots[0].to_year,
                                                to_year:
                                                    p.slots[p.slots.length - 1]
                                                        .from_year,
                                                slot_count: p.slots.length,
                                            } satisfies SlotSelectedData,
                                        )
                                    }}
                                />
                                <label
                                    htmlFor="slot-0"
                                    className="btn btn-outline-primary"
                                >
                                    {t("dontIntercept")}
                                </label>
                            </div>
                            <br aria-hidden />
                        </>
                    ) : (
                        ""
                    )}
                    <div
                        className="btn-group btn-group-sm mb-2"
                        data-toggle="buttons"
                    >
                        {game.players
                            .find((p) => p.turn_player === true)
                            ?.slots.map((slot) => {
                                let text = ""

                                if (slot.from_year === 0)
                                    text = t("beforeYear", {
                                        year: slot.to_year,
                                    })
                                else if (slot.to_year === 0)
                                    text = t("afterYear", {
                                        year: slot.from_year,
                                    })
                                else
                                    text = t("betweenYears", {
                                        year1: slot.from_year,
                                        year2: slot.to_year,
                                    })

                                return (
                                    <>
<<<<<<< HEAD
                                        <input
                                            className="mb-2 btn-check"
                                            value={slot.id.toString()}
                                            id={`slot-${slot.id.toString()}`}
                                            key={`slot-${slot.id.toString()}`}
                                            disabled={
                                                (actionRequired() !==
                                                    PlayerState.Guessing &&
                                                    actionRequired() !==
                                                        PlayerState.Intercepting) ||
                                                game.players.some(
                                                    (p) =>
                                                        p.guess?.id === slot.id,
                                                )
                                            }
                                            type="radio"
                                            checked={
                                                selectedSlot ===
                                                slot.id.toString()
                                            }
                                            onChange={(e) => {
                                                let p = game.players.find(
                                                    (p) => p.turn_player,
                                                ) as Player
                                                let s = p.slots.find(
                                                    (s) =>
                                                        s.id ===
                                                        parseInt(
                                                            e.target.value,
                                                            10,
                                                        ),
                                                ) as Slot

                                                EventManager.publish(
                                                    Events.slotSelected,
                                                    {
                                                        unavailable: false,
                                                        slot: s,
                                                        from_year:
                                                            p.slots[0].to_year,
                                                        to_year:
                                                            p.slots[
                                                                p.slots.length -
                                                                    1
                                                            ].from_year,
                                                        slot_count:
                                                            p.slots.length,
                                                    } satisfies SlotSelectedData,
                                                )
                                                setSelectedKeySlot(
                                                    e.target.value,
                                                )
                                                setSelectedSlot(e.target.value)
                                            }}
                                            aria-label={
                                                text +
                                                (game.players.some(
                                                    (p) =>
                                                        p.guess?.id === slot.id,
                                                )
                                                    ? " (" +
                                                      game.players.find(
                                                          (p) =>
                                                              p.guess?.id ===
                                                              slot.id,
                                                      )?.name +
                                                      ")"
                                                    : "")
                                            }
                                        />
=======
>>>>>>> 1914dd4a
                                        <label
                                            className={classNames(
                                                "btn",
                                                "btn-outline-primary",
                                                {
                                                    "radio-disabled":
                                                        (actionRequired() !==
                                                            PlayerState.Guessing &&
                                                            actionRequired() !==
                                                                PlayerState.Intercepting) ||
                                                        game.players.some(
                                                            (p) =>
                                                                p.guess?.id ===
                                                                slot.id,
                                                        ),
                                                },
                                            )}
                                        >
                                            <input
                                                className="mb-2 btn-check"
                                                value={slot.id.toString()}
                                                key={`slot-${slot.id.toString()}`}
                                                disabled={
                                                    (actionRequired() !==
                                                        PlayerState.Guessing &&
                                                        actionRequired() !==
                                                            PlayerState.Intercepting) ||
                                                    game.players.some(
                                                        (p) =>
                                                            p.guess?.id ===
                                                            slot.id,
                                                    )
                                                }
                                                type="radio"
                                                checked={
                                                    selectedSlot ===
                                                    slot.id.toString()
                                                }
                                                onChange={(e) =>
                                                    setSelectedSlot(
                                                        e.target.value,
                                                    )
                                                }
                                                title={
                                                    text +
                                                    (game.players.some(
                                                        (p) =>
                                                            p.guess?.id ===
                                                            slot.id,
                                                    )
                                                        ? " (" +
                                                          game.players.find(
                                                              (p) =>
                                                                  p.guess
                                                                      ?.id ===
                                                                  slot.id,
                                                          )?.name +
                                                          ")"
                                                        : "")
                                                }
                                            />
                                            {detect()?.name === "firefox" ? (
                                                <p className="visually-hidden">
                                                    {text +
                                                        (game.players.some(
                                                            (p) =>
                                                                p.guess?.id ===
                                                                slot.id,
                                                        )
                                                            ? " (" +
                                                              game.players.find(
                                                                  (p) =>
                                                                      p.guess
                                                                          ?.id ===
                                                                      slot.id,
                                                              )?.name +
                                                              ")"
                                                            : "")}
                                                </p>
                                            ) : (
                                                ""
                                            )}
                                        </label>
                                        {slot.to_year !== 0 ? (
                                            <span
                                                className="mx-2 mb-2 align-self-center"
                                                aria-hidden={true}
                                            >
                                                {slot.to_year}
                                            </span>
                                        ) : (
                                            ""
                                        )}
                                    </>
                                )
                            })}
                    </div>
                    <br aria-hidden="true" />
                    <Button
                        disabled={
                            (selectedSlot === "0" &&
                                actionRequired() === PlayerState.Guessing) ||
                            actionRequired() === PlayerState.Waiting
                        }
                        onClick={guess}
                        aria-keyshortcuts={
                            (actionRequired() === PlayerState.Guessing &&
                                selectedSlot !== "0") ||
                            actionRequired() === PlayerState.Intercepting
                                ? t("submitGuessShortcut")
                                : ""
                        }
                        aria-label={
                            detect()?.name === "firefox" &&
                            ((actionRequired() === PlayerState.Guessing &&
                                selectedSlot !== "0") ||
                                actionRequired() === PlayerState.Intercepting)
                                ? `${t("submitGuessShortcut")} ${t("submitGuess")}`
                                : ""
                        }
                    >
                        {actionRequired() === PlayerState.Guessing ||
                        actionRequired() === PlayerState.Intercepting
                            ? actionRequired() === PlayerState.Intercepting ||
                              selectedSlot !== "0"
                                ? t("submitGuess")
                                : t("selectSlotFirst")
                            : t("cannotSubmitGuess")}
                    </Button>
                </>
            )}
        </>
    )
}<|MERGE_RESOLUTION|>--- conflicted
+++ resolved
@@ -1,13 +1,8 @@
-<<<<<<< HEAD
 import EventManager from "@lomray/event-manager"
 import { bindKeyCombo, unbindKeyCombo } from "@rwh/keystrokes"
+import classNames from "classnames"
 import { detect } from "detect-browser"
 import { useEffect, useState } from "react"
-=======
-import classNames from "classnames"
-import { detect } from "detect-browser"
-import { useEffect } from "react"
->>>>>>> 1914dd4a
 import Button from "react-bootstrap/Button"
 import { Trans, useTranslation } from "react-i18next"
 import { useContext } from "../../context"
@@ -484,79 +479,6 @@
 
                                 return (
                                     <>
-<<<<<<< HEAD
-                                        <input
-                                            className="mb-2 btn-check"
-                                            value={slot.id.toString()}
-                                            id={`slot-${slot.id.toString()}`}
-                                            key={`slot-${slot.id.toString()}`}
-                                            disabled={
-                                                (actionRequired() !==
-                                                    PlayerState.Guessing &&
-                                                    actionRequired() !==
-                                                        PlayerState.Intercepting) ||
-                                                game.players.some(
-                                                    (p) =>
-                                                        p.guess?.id === slot.id,
-                                                )
-                                            }
-                                            type="radio"
-                                            checked={
-                                                selectedSlot ===
-                                                slot.id.toString()
-                                            }
-                                            onChange={(e) => {
-                                                let p = game.players.find(
-                                                    (p) => p.turn_player,
-                                                ) as Player
-                                                let s = p.slots.find(
-                                                    (s) =>
-                                                        s.id ===
-                                                        parseInt(
-                                                            e.target.value,
-                                                            10,
-                                                        ),
-                                                ) as Slot
-
-                                                EventManager.publish(
-                                                    Events.slotSelected,
-                                                    {
-                                                        unavailable: false,
-                                                        slot: s,
-                                                        from_year:
-                                                            p.slots[0].to_year,
-                                                        to_year:
-                                                            p.slots[
-                                                                p.slots.length -
-                                                                    1
-                                                            ].from_year,
-                                                        slot_count:
-                                                            p.slots.length,
-                                                    } satisfies SlotSelectedData,
-                                                )
-                                                setSelectedKeySlot(
-                                                    e.target.value,
-                                                )
-                                                setSelectedSlot(e.target.value)
-                                            }}
-                                            aria-label={
-                                                text +
-                                                (game.players.some(
-                                                    (p) =>
-                                                        p.guess?.id === slot.id,
-                                                )
-                                                    ? " (" +
-                                                      game.players.find(
-                                                          (p) =>
-                                                              p.guess?.id ===
-                                                              slot.id,
-                                                      )?.name +
-                                                      ")"
-                                                    : "")
-                                            }
-                                        />
-=======
->>>>>>> 1914dd4a
                                         <label
                                             className={classNames(
                                                 "btn",
@@ -595,11 +517,44 @@
                                                     selectedSlot ===
                                                     slot.id.toString()
                                                 }
-                                                onChange={(e) =>
+                                                onChange={(e) => {
+                                                    let p = game.players.find(
+                                                        (p) => p.turn_player,
+                                                    ) as Player
+                                                    let s = p.slots.find(
+                                                        (s) =>
+                                                            s.id ===
+                                                            parseInt(
+                                                                e.target.value,
+                                                                10,
+                                                            ),
+                                                    ) as Slot
+
+                                                    EventManager.publish(
+                                                        Events.slotSelected,
+                                                        {
+                                                            unavailable: false,
+                                                            slot: s,
+                                                            from_year:
+                                                                p.slots[0]
+                                                                    .to_year,
+                                                            to_year:
+                                                                p.slots[
+                                                                    p.slots
+                                                                        .length -
+                                                                        1
+                                                                ].from_year,
+                                                            slot_count:
+                                                                p.slots.length,
+                                                        } satisfies SlotSelectedData,
+                                                    )
+                                                    setSelectedKeySlot(
+                                                        e.target.value,
+                                                    )
                                                     setSelectedSlot(
                                                         e.target.value,
                                                     )
-                                                }
+                                                }}
                                                 title={
                                                     text +
                                                     (game.players.some(
