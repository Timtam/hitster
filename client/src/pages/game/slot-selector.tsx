import EventManager from "@lomray/event-manager"
import { bindKeyCombo, unbindKeyCombo } from "@rwh/keystrokes"
import { detect } from "detect-browser"
import { useEffect, useState } from "react"
import Button from "react-bootstrap/Button"
import { Trans, useTranslation } from "react-i18next"
import { useContext } from "../../context"
import type { Game, Slot } from "../../entities"
import { GameMode, GameState, Player, PlayerState } from "../../entities"
import { Events, NotificationData, SlotSelectedData } from "../../events"
import GameService from "../../services/games.service"

export default ({ game }: { game: Game }) => {
    const { user } = useContext()
    const [selectedSlot, setSelectedSlot] = useState("0")
    const [selectedKeySlot, setSelectedKeySlot] = useState("0")
    let { t } = useTranslation()

    const actionRequired = (): PlayerState => {
        if (user === null) return PlayerState.Waiting
        return actionPlayer()?.state ?? PlayerState.Waiting
    }

    const actionPlayer = (): Player | null => {
        if (game.state === GameState.Open) return null

        let me = game.players.find((p) => p.id === user?.id)

        if (game.mode !== GameMode.Local)
            return me?.state !== PlayerState.Waiting ? (me ?? null) : null
        else {
            return game.state === GameState.Guessing
                ? (game.players.find((p) => p.turn_player) ?? null)
                : game.state === GameState.Intercepting
                  ? (game.players
                        .concat(game.players)
                        .slice(
                            (game.players.findIndex((p) => p.turn_player) ??
                                -1) + 1,
                        )
                        .find((p) => p.state === PlayerState.Intercepting) ??
                    null)
                  : (game.players.find((p) => p.creator) ?? null)
        }
    }

    const joinString = (parts: string[]): string => {
        if (parts.length === 1) return parts[0]
        else if (parts.length === 2) return parts.join(" and ")
        else
            return (
                parts.slice(0, -1).join(", ") +
                " " +
                t("and") +
                " " +
                parts[parts.length - 1]
            )
    }

    const confirm = async (confirm: boolean) => {
        try {
            let gs = new GameService()
            await gs.confirm(game.id, confirm)
        } catch (e) {
            console.log(e)
        }
    }

    const guess = async () => {
        if (selectedSlot === selectedKeySlot) {
            try {
                let gs = new GameService()
                await gs.guess(
                    game.id,
                    selectedSlot !== "0" ? parseInt(selectedSlot, 10) : null,
                    game.mode === GameMode.Local
                        ? actionPlayer()?.id
                        : undefined,
                )
                setSelectedSlot("0")
                setSelectedKeySlot("0")
            } catch (e) {
                console.log(e)
            }
        }
    }

    useEffect(() => {
        game.players.forEach((p) => {
            if (p.guess?.id.toString() === selectedSlot) {
                setSelectedSlot("0")
            }
        })

        if (
            selectedSlot === "0" &&
            selectedKeySlot !== "0" &&
            !game.players.some(
                (p) => p.guess?.id.toString() === selectedKeySlot,
            )
        ) {
            setSelectedSlot(selectedKeySlot)
        }
    }, [game, selectedKeySlot, selectedSlot])

    useEffect(() => {
        let handlePreviousSlot = {
            onPressed: () => {
                let slot = "0"
                let p = game.players.find((p) => p.turn_player) as Player

                if (selectedKeySlot === "0" || selectedKeySlot === "1")
                    slot = p.slots.length.toString()
                else slot = (parseInt(selectedKeySlot, 10) - 1).toString()

                let s = p.slots.find((s) => s.id === parseInt(slot, 10)) as Slot
                let u =
                    (actionRequired() !== PlayerState.Guessing &&
                        actionRequired() !== PlayerState.Intercepting) ||
                    game.players.some((p) => p.guess?.id === s.id)

                let text = ""

                if (s.from_year === 0)
                    text = t("beforeYear", {
                        year: s.to_year,
                    })
                else if (s.to_year === 0)
                    text = t("afterYear", {
                        year: s.from_year,
                    })
                else
                    text = t("betweenYears", {
                        year1: s.from_year,
                        year2: s.to_year,
                    })

                EventManager.publish(Events.notification, {
                    toast: false,
                    interruptTts: true,
                    text: text,
                } satisfies NotificationData)

                EventManager.publish(Events.slotSelected, {
                    unavailable: u,
                    slot: s,
                    from_year: p.slots[0].to_year,
                    to_year: p.slots[p.slots.length - 1].from_year,
                    slot_count: p.slots.length,
                } satisfies SlotSelectedData)

                setSelectedKeySlot(slot)
                if (!u) setSelectedSlot(slot)
                else setSelectedSlot("0")
            },
        }

        let handleNextSlot = {
            onPressed: () => {
                let slot = "0"
                let p = game.players.find((p) => p.turn_player) as Player

                if (
                    selectedKeySlot === "0" ||
                    selectedKeySlot === p.slots.length.toString()
                )
                    slot = "1"
                else slot = (parseInt(selectedKeySlot, 10) + 1).toString()

                let s = p.slots.find((s) => s.id === parseInt(slot, 10)) as Slot
                let u =
                    (actionRequired() !== PlayerState.Guessing &&
                        actionRequired() !== PlayerState.Intercepting) ||
                    game.players.some((p) => p.guess?.id === s.id)

                let text = ""

                if (s.from_year === 0)
                    text = t("beforeYear", {
                        year: s.to_year,
                    })
                else if (s.to_year === 0)
                    text = t("afterYear", {
                        year: s.from_year,
                    })
                else
                    text = t("betweenYears", {
                        year1: s.from_year,
                        year2: s.to_year,
                    })

                EventManager.publish(Events.notification, {
                    toast: false,
                    interruptTts: true,
                    text: text,
                } satisfies NotificationData)

                EventManager.publish(Events.slotSelected, {
                    unavailable: u,
                    slot: s,
                    from_year: p.slots[0].to_year,
                    to_year: p.slots[p.slots.length - 1].from_year,
                    slot_count: p.slots.length,
                } satisfies SlotSelectedData)

                setSelectedKeySlot(slot)
                if (!u) setSelectedSlot(slot)
                else setSelectedSlot("0")
            },
        }

        let handleResetSlot = {
            onPressed: () => {
                if (selectedKeySlot !== "0") {
                    setSelectedKeySlot("0")
                    setSelectedSlot("0")

                    let p = game.players.find((p) => p.turn_player) as Player

                    EventManager.publish(Events.slotSelected, {
                        unavailable: true,
                        slot: null,
                        from_year: p.slots[0].to_year,
                        to_year: p.slots[p.slots.length - 1].from_year,
                        slot_count: p.slots.length,
                    } satisfies SlotSelectedData)
                }
            },
        }

        let handleGuess = {
            onPressed: () => {
                guess()
            },
        }

        let handleConfirmYes = {
            onPressed: () => {
                confirm(true)
            },
        }

        let handleConfirmNo = {
            onPressed: () => {
                confirm(false)
            },
        }

        let handleReadPlayerStats = Array.from({ length: 10 }, (_, i) => ({
            onPressed: () => {
                if (!game.players[i]) {
                    return
                }

                EventManager.publish(Events.notification, {
                    toast: false,
                    interruptTts: true,
                    text: t("playerStatsNotification", {
                        player: game.players[i].name,
                        hits: game.players[i].hits.length,
                        tokens: game.players[i].tokens,
                    }),
                } satisfies NotificationData)
            },
        }))

        if (game.state !== GameState.Open) {
            for (let i = 0; i < 10; i++) {
                bindKeyCombo(
                    "alt + shift + @Digit" + (i !== 9 ? i + 1 : 0).toString(),
                    handleReadPlayerStats[i],
                )
            }
        }

        if (
            game.state !== GameState.Confirming &&
            game.state !== GameState.Open
        ) {
            bindKeyCombo("alt + shift + ArrowUp", handlePreviousSlot)
            bindKeyCombo("alt + shift + ArrowDown", handleNextSlot)
            bindKeyCombo("alt + shift + Backspace", handleResetSlot)
            bindKeyCombo("alt + shift + Enter", handleGuess)
        } else if (actionRequired() === PlayerState.Confirming) {
            bindKeyCombo("alt + shift + y", handleConfirmYes)
            bindKeyCombo("alt + shift + n", handleConfirmNo)
        }

        return () => {
            unbindKeyCombo("alt + shift + ArrowUp", handlePreviousSlot)
            unbindKeyCombo("alt + shift + ArrowDown", handleNextSlot)
            unbindKeyCombo("alt + shift + Backspace", handleResetSlot)
            unbindKeyCombo("alt + shift + Enter", handleGuess)
            unbindKeyCombo("alt + shift + y", handleConfirmYes)
            unbindKeyCombo("alt + shift + n", handleConfirmNo)

            for (let i = 0; i < 10; i++) {
                unbindKeyCombo(
                    "alt + shift + @Digit" + (i !== 9 ? i + 1 : 0).toString(),
                    handleReadPlayerStats[i],
                )
            }
        }
    }, [selectedKeySlot, game])

    if (game.state === GameState.Open)
        return <h2 className="h4">{t("gameNotStarted")}</h2>

    return (
        <>
            <h2 className="h4">
                {actionRequired() === PlayerState.Waiting ? (
                    <Trans
                        i18nKey="waitingForPlayerHeading"
                        values={{
                            count: game.players.filter(
                                (p) => p.state != PlayerState.Waiting,
                            ).length,
                            player: joinString(
                                game.players
                                    .filter(
                                        (p) => p.state != PlayerState.Waiting,
                                    )
                                    .map((p) => p.name),
                            ),
                        }}
                        components={[<b />]}
                    />
                ) : actionRequired() === PlayerState.Guessing ? (
                    game.mode !== GameMode.Local &&
                    actionPlayer()?.id === user?.id ? (
                        t("youGuessHeading")
                    ) : (
                        <Trans
                            i18nKey="otherGuessHeading"
                            values={{
                                player: actionPlayer()?.name,
                            }}
                            components={[<b />]}
                        />
                    )
                ) : actionRequired() === PlayerState.Intercepting ? (
                    game.mode !== GameMode.Local &&
                    actionPlayer()?.id === user?.id ? (
                        t("youInterceptHeading")
                    ) : (
                        <Trans
                            i18nKey="otherInterceptHeading"
                            values={{
                                player: actionPlayer()?.name,
                            }}
                            components={[<b />]}
                        />
                    )
                ) : (
                    <Trans
                        i18nKey="confirmHeading"
                        values={{
                            player: game.players.find((p) => p.turn_player)
                                ?.name,
                        }}
                        components={[<b />]}
                    />
                )}
            </h2>
            {actionRequired() === PlayerState.Confirming ? (
                <>
                    <p>
                        <Trans
                            i18nKey="confirmText"
                            values={{
                                player: game.players.find((p) => p.turn_player)
                                    ?.name,
                            }}
                            components={[<b />]}
                        />
                    </p>
                    <Button
                        className="me-2"
                        onClick={async () => await confirm(false)}
                        aria-keyshortcuts={t("noShortcut")}
                        aria-label={
                            detect()?.name === "firefox"
                                ? `${t("noShortcut")} ${t("no")}`
                                : ""
                        }
                    >
                        {t("no")}
                    </Button>
                    <Button
                        className="me-2"
                        onClick={async () => await confirm(true)}
                        aria-keyshortcuts={t("yesShortcut")}
                        aria-label={
                            detect()?.name === "firefox"
                                ? `${t("yesShortcut")} ${t("yes")}`
                                : ""
                        }
                    >
                        {t("yes")}
                    </Button>
                </>
            ) : (
                <>
                    <p>
                        {actionRequired() === PlayerState.Guessing ||
                        actionRequired() === PlayerState.Intercepting
                            ? t("guessText")
                            : t("waitingText")}
                    </p>
                    {actionRequired() === PlayerState.Intercepting ? (
                        <>
<<<<<<< HEAD
                            <ToggleButtonGroup
                                name="selected-slot-none"
                                type="radio"
                                defaultValue="0"
                                value={selectedSlot}
                                onChange={(e) => {
                                    setSelectedKeySlot(e)
                                    setSelectedSlot(e)

                                    let p = game.players.find(
                                        (p) => p.turn_player,
                                    ) as Player

                                    EventManager.publish(Events.slotSelected, {
                                        unavailable: true,
                                        slot: null,
                                        from_year: p.slots[0].to_year,
                                        to_year:
                                            p.slots[p.slots.length - 1]
                                                .from_year,
                                        slot_count: p.slots.length,
                                    } satisfies SlotSelectedData)
                                }}
                            >
                                <ToggleButton
                                    className="me-2 mb-2 border-0"
=======
                            <div className="btn-group mb-2">
                                <input
                                    className="border-0 btn-check"
>>>>>>> 4288a52b
                                    id="slot-0"
                                    key="slot-0"
                                    value="0"
                                    type="radio"
                                    checked={selectedSlot === "0"}
                                    onChange={(e) =>
                                        setSelectedSlot(e.target.value)
                                    }
                                />
                                <label
                                    htmlFor="slot-0"
                                    className="btn btn-outline-primary"
                                >
                                    {t("dontIntercept")}
                                </label>
                            </div>
                            <br aria-hidden />
                        </>
                    ) : (
                        ""
                    )}
<<<<<<< HEAD
                    <ToggleButtonGroup
                        name="selected-slot"
                        type="radio"
                        defaultValue="0"
                        value={selectedSlot}
                        onChange={(e) => {
                            let p = game.players.find(
                                (p) => p.turn_player,
                            ) as Player
                            let s = p.slots.find(
                                (s) => s.id === parseInt(e, 10),
                            ) as Slot

                            EventManager.publish(Events.slotSelected, {
                                unavailable: false,
                                slot: s,
                                from_year: p.slots[0].to_year,
                                to_year: p.slots[p.slots.length - 1].from_year,
                                slot_count: p.slots.length,
                            } satisfies SlotSelectedData)
                            setSelectedKeySlot(e)
                            setSelectedSlot(e)
                        }}
=======
                    <div
                        className="btn-group btn-group-sm mb-2"
                        data-toggle="buttons"
>>>>>>> 4288a52b
                    >
                        {game.players
                            .find((p) => p.turn_player === true)
                            ?.slots.map((slot) => {
                                let text = ""

                                if (slot.from_year === 0)
                                    text = t("beforeYear", {
                                        year: slot.to_year,
                                    })
                                else if (slot.to_year === 0)
                                    text = t("afterYear", {
                                        year: slot.from_year,
                                    })
                                else
                                    text = t("betweenYears", {
                                        year1: slot.from_year,
                                        year2: slot.to_year,
                                    })

                                return (
                                    <>
                                        <input
                                            className="mb-2 btn-check"
                                            value={slot.id.toString()}
                                            id={`slot-${slot.id.toString()}`}
                                            key={`slot-${slot.id.toString()}`}
                                            disabled={
                                                (actionRequired() !==
                                                    PlayerState.Guessing &&
                                                    actionRequired() !==
                                                        PlayerState.Intercepting) ||
                                                game.players.some(
                                                    (p) =>
                                                        p.guess?.id === slot.id,
                                                )
                                            }
                                            type="radio"
                                            checked={
                                                selectedSlot ===
                                                slot.id.toString()
                                            }
                                            onChange={(e) =>
                                                setSelectedSlot(e.target.value)
                                            }
                                            aria-label={
                                                text +
                                                (game.players.some(
                                                    (p) =>
                                                        p.guess?.id === slot.id,
                                                )
                                                    ? " (" +
                                                      game.players.find(
                                                          (p) =>
                                                              p.guess?.id ===
                                                              slot.id,
                                                      )?.name +
                                                      ")"
                                                    : "")
                                            }
                                        />
                                        <label
                                            htmlFor={`slot-${slot.id.toString()}`}
                                            className="btn btn-outline-primary"
                                        ></label>

                                        {slot.to_year !== 0 ? (
                                            <span
                                                className="mx-2 mb-2 align-self-center"
                                                aria-hidden={true}
                                            >
                                                {slot.to_year}
                                            </span>
                                        ) : (
                                            ""
                                        )}
                                    </>
                                )
                            })}
                    </div>
                    <br aria-hidden="true" />
                    <Button
                        disabled={
                            (selectedSlot === "0" &&
                                actionRequired() === PlayerState.Guessing) ||
                            actionRequired() === PlayerState.Waiting
                        }
                        onClick={guess}
                        aria-keyshortcuts={
                            (actionRequired() === PlayerState.Guessing &&
                                selectedSlot !== "0") ||
                            actionRequired() === PlayerState.Intercepting
                                ? t("submitGuessShortcut")
                                : ""
                        }
                        aria-label={
                            detect()?.name === "firefox" &&
                            ((actionRequired() === PlayerState.Guessing &&
                                selectedSlot !== "0") ||
                                actionRequired() === PlayerState.Intercepting)
                                ? `${t("submitGuessShortcut")} ${t("submitGuess")}`
                                : ""
                        }
                    >
                        {actionRequired() === PlayerState.Guessing ||
                        actionRequired() === PlayerState.Intercepting
                            ? actionRequired() === PlayerState.Intercepting ||
                              selectedSlot !== "0"
                                ? t("submitGuess")
                                : t("selectSlotFirst")
                            : t("cannotSubmitGuess")}
                    </Button>
                </>
            )}
        </>
    )
}<|MERGE_RESOLUTION|>--- conflicted
+++ resolved
@@ -410,46 +410,35 @@
                     </p>
                     {actionRequired() === PlayerState.Intercepting ? (
                         <>
-<<<<<<< HEAD
-                            <ToggleButtonGroup
-                                name="selected-slot-none"
-                                type="radio"
-                                defaultValue="0"
-                                value={selectedSlot}
-                                onChange={(e) => {
-                                    setSelectedKeySlot(e)
-                                    setSelectedSlot(e)
-
-                                    let p = game.players.find(
-                                        (p) => p.turn_player,
-                                    ) as Player
-
-                                    EventManager.publish(Events.slotSelected, {
-                                        unavailable: true,
-                                        slot: null,
-                                        from_year: p.slots[0].to_year,
-                                        to_year:
-                                            p.slots[p.slots.length - 1]
-                                                .from_year,
-                                        slot_count: p.slots.length,
-                                    } satisfies SlotSelectedData)
-                                }}
-                            >
-                                <ToggleButton
-                                    className="me-2 mb-2 border-0"
-=======
                             <div className="btn-group mb-2">
                                 <input
                                     className="border-0 btn-check"
->>>>>>> 4288a52b
                                     id="slot-0"
                                     key="slot-0"
                                     value="0"
                                     type="radio"
                                     checked={selectedSlot === "0"}
-                                    onChange={(e) =>
+                                    onChange={(e) => {
+                                        setSelectedKeySlot(e.target.value)
                                         setSelectedSlot(e.target.value)
-                                    }
+
+                                        let p = game.players.find(
+                                            (p) => p.turn_player,
+                                        ) as Player
+
+                                        EventManager.publish(
+                                            Events.slotSelected,
+                                            {
+                                                unavailable: true,
+                                                slot: null,
+                                                from_year: p.slots[0].to_year,
+                                                to_year:
+                                                    p.slots[p.slots.length - 1]
+                                                        .from_year,
+                                                slot_count: p.slots.length,
+                                            } satisfies SlotSelectedData,
+                                        )
+                                    }}
                                 />
                                 <label
                                     htmlFor="slot-0"
@@ -463,35 +452,9 @@
                     ) : (
                         ""
                     )}
-<<<<<<< HEAD
-                    <ToggleButtonGroup
-                        name="selected-slot"
-                        type="radio"
-                        defaultValue="0"
-                        value={selectedSlot}
-                        onChange={(e) => {
-                            let p = game.players.find(
-                                (p) => p.turn_player,
-                            ) as Player
-                            let s = p.slots.find(
-                                (s) => s.id === parseInt(e, 10),
-                            ) as Slot
-
-                            EventManager.publish(Events.slotSelected, {
-                                unavailable: false,
-                                slot: s,
-                                from_year: p.slots[0].to_year,
-                                to_year: p.slots[p.slots.length - 1].from_year,
-                                slot_count: p.slots.length,
-                            } satisfies SlotSelectedData)
-                            setSelectedKeySlot(e)
-                            setSelectedSlot(e)
-                        }}
-=======
                     <div
                         className="btn-group btn-group-sm mb-2"
                         data-toggle="buttons"
->>>>>>> 4288a52b
                     >
                         {game.players
                             .find((p) => p.turn_player === true)
@@ -534,9 +497,40 @@
                                                 selectedSlot ===
                                                 slot.id.toString()
                                             }
-                                            onChange={(e) =>
+                                            onChange={(e) => {
+                                                let p = game.players.find(
+                                                    (p) => p.turn_player,
+                                                ) as Player
+                                                let s = p.slots.find(
+                                                    (s) =>
+                                                        s.id ===
+                                                        parseInt(
+                                                            e.target.value,
+                                                            10,
+                                                        ),
+                                                ) as Slot
+
+                                                EventManager.publish(
+                                                    Events.slotSelected,
+                                                    {
+                                                        unavailable: false,
+                                                        slot: s,
+                                                        from_year:
+                                                            p.slots[0].to_year,
+                                                        to_year:
+                                                            p.slots[
+                                                                p.slots.length -
+                                                                    1
+                                                            ].from_year,
+                                                        slot_count:
+                                                            p.slots.length,
+                                                    } satisfies SlotSelectedData,
+                                                )
+                                                setSelectedKeySlot(
+                                                    e.target.value,
+                                                )
                                                 setSelectedSlot(e.target.value)
-                                            }
+                                            }}
                                             aria-label={
                                                 text +
                                                 (game.players.some(
