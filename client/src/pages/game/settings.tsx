--- conflicted
+++ resolved
@@ -61,14 +61,10 @@
         } else {
             setAvailablePacks({})
         }
-<<<<<<< HEAD
-    }, [packs, show])
-=======
         // don't do this at home kids
         // we're waiting for useEffectEvent to become stable
         // eslint-disable-next-line react-hooks/exhaustive-deps
     }, [setAvailablePacks, setPacks, show])
->>>>>>> f827131c
 
     useEffect(() => {
         if (selectAllPacks.current === null) return
