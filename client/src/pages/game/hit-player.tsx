--- conflicted
+++ resolved
@@ -9,7 +9,6 @@
 import { Howl } from "howler"
 import {
     forwardRef,
-    useCallback,
     useEffect,
     useImperativeHandle,
     useRef,
@@ -55,11 +54,7 @@
         const [sfxVolume] = useLocalStorage("sfxVolume", "1.0")
         const modalShown = useModalShown()
 
-<<<<<<< HEAD
-        const play = useCallback(() => {
-=======
         const play = useEffectEvent(() => {
->>>>>>> f827131c
             if (timers.current.stopTimer) {
                 clearTimeout(timers.current.stopTimer)
             }
@@ -88,11 +83,7 @@
                     setPlaying(false)
                 }, duration * 1000)
             if (onPlay !== undefined) onPlay()
-<<<<<<< HEAD
-        }, [duration, onPlay, player, sfxVolume, src, timers, volume])
-=======
         })
->>>>>>> f827131c
 
         const stop = () => {
             setPlaying(false)
@@ -117,11 +108,7 @@
             } else {
                 setPlaying(false)
             }
-<<<<<<< HEAD
-        }, [autoplay, play, src])
-=======
         }, [autoplay, setPlaying, src])
->>>>>>> f827131c
 
         useEffect(() => {
             if (playing === true) {
