--- conflicted
+++ resolved
@@ -1,9 +1,6 @@
 import EventManager from "@lomray/event-manager"
 import { bindKeyCombo, unbindKeyCombo } from "@rwh/keystrokes"
-<<<<<<< HEAD
-=======
 import { detect } from "detect-browser"
->>>>>>> 04283d68
 import { useEffect, useMemo } from "react"
 import Dropdown from "react-bootstrap/Dropdown"
 import Table from "react-bootstrap/Table"
@@ -79,42 +76,33 @@
                     <Dropdown.Item
                         onClick={() => createGame(GameMode.Public)}
                         aria-keyshortcuts={t("publicGameShortcut")}
-<<<<<<< HEAD
-=======
                         aria-label={
                             detect()?.name === "firefox"
                                 ? `${t("publicGameShortcut")} ${t("publicGame")}`
                                 : ""
                         }
->>>>>>> 04283d68
                     >
                         {t("publicGame")}
                     </Dropdown.Item>
                     <Dropdown.Item
                         onClick={() => createGame(GameMode.Private)}
                         aria-keyshortcuts={t("privateGameShortcut")}
-<<<<<<< HEAD
-=======
                         aria-label={
                             detect()?.name === "firefox"
                                 ? `${t("privateGameShortcut")} ${t("privateGame")}`
                                 : ""
                         }
->>>>>>> 04283d68
                     >
                         {t("privateGame")}
                     </Dropdown.Item>
                     <Dropdown.Item
                         onClick={() => createGame(GameMode.Local)}
                         aria-keyshortcuts={t("localGameShortcut")}
-<<<<<<< HEAD
-=======
                         aria-label={
                             detect()?.name === "firefox"
                                 ? `${t("localGameShortcut")} ${t("localGame")}`
                                 : ""
                         }
->>>>>>> 04283d68
                     >
                         {t("localGame")}
                     </Dropdown.Item>
