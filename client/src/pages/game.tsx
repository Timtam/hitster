--- conflicted
+++ resolved
@@ -365,8 +365,6 @@
                                     : t("startGameShortcut")
                                 : ""
                         }
-<<<<<<< HEAD
-=======
                         aria-label={
                             detect()?.name === "firefox" && canStartOrStopGame()
                                 ? game.state !== GameState.Open
@@ -374,7 +372,6 @@
                                     : `${t("startGameShortcut")} ${t("startGame")}`
                                 : ""
                         }
->>>>>>> 04283d68
                     >
                         {canStartOrStopGame()
                             ? game.state !== GameState.Open
