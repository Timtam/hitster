import EventManager from "@lomray/event-manager"
import { bindKeyCombo, unbindKeyCombo } from "@rwh/keystrokes"
import deepcopy from "deepcopy"
import { detect } from "detect-browser"
import { useEffect, useMemo } from "react"
import Button from "react-bootstrap/Button"
import ButtonGroup from "react-bootstrap/ButtonGroup"
import Dropdown from "react-bootstrap/Dropdown"
import DropdownButton from "react-bootstrap/DropdownButton"
import Table from "react-bootstrap/Table"
import { Helmet } from "react-helmet-async"
import { Trans, useTranslation } from "react-i18next"
import type { LoaderFunction } from "react-router"
import { json, useLoaderData, useNavigate } from "react-router-dom"
import { titleCase } from "title-case"
import { useImmer } from "use-immer"
import { useContext } from "../context"
import {
    Game as GameEntity,
    GameEvent,
    GameMode,
    GameState,
    Hit,
    Player,
    PlayerState,
} from "../entities"
import {
    ClaimedHitData,
    Events,
    GameEndedData,
    GameStartedData,
    GuessedData,
    HitRevealedData,
    JoinedGameData,
    LeftGameData,
    ScoredData,
    SkippedHitData,
    TokenReceivedData,
} from "../events"
import { useModalShown } from "../hooks"
import GameService from "../services/games.service"
import AddLocalPlayerScreen from "./game/add-local-player"
import GameEndScreen from "./game/end-screen"
import { HitPlayer } from "./game/hit-player"
import HitsView from "./game/hits-view"
import GameSettings from "./game/settings"
import SlotSelector from "./game/slot-selector"

export const loader: LoaderFunction = async ({
    params,
}): Promise<GameEntity> => {
    let gs = new GameService()

    if (params.gameId !== undefined) {
        let game = await gs.get(params.gameId)

        if (game !== undefined) return game
        throw json({ message: "game id not found", status: 404 })
    }
    throw json({ message: "internal api error", status: 500 })
}

export function Game() {
    let gameService = useMemo(() => new GameService(), [])
    let { user } = useContext()
    let [game, setGame] = useImmer(useLoaderData() as GameEntity)
    let [hitSrc, setHitSrc] = useImmer("")
    let [showHits, setShowHits] = useImmer<boolean[]>([])
    let [gameEndedState, setGameEndedState] = useImmer<GameEntity | null>(null)
    let [showSettings, setShowSettings] = useImmer<boolean>(false)
    let [showAddPlayer, setShowAddPlayer] = useImmer(false)
    let navigate = useNavigate()
    let { t } = useTranslation()
    let [winner, setWinner] = useImmer<Player | null>(null)
    let modalShown = useModalShown()

    const joinOrLeaveGame = async () => {
        if (game.players.some((p) => p.id === user?.id))
            await gameService.leave(game.id)
        else await gameService.join(game.id)
    }

    const startOrStopGame = async () => {
        if (game.state === GameState.Open) {
            await gameService.start(game.id)
        } else {
            await gameService.stop(game.id)
        }
    }

    const canSkip = () => {
        return (
            user !== null &&
            ((game.mode === GameMode.Local &&
                game.players.find((p) => p.turn_player)?.state ===
                    PlayerState.Guessing) ||
                (game.mode !== GameMode.Local &&
                    game.players.find((p) => p.id === user.id)?.state ===
                        PlayerState.Guessing)) &&
            (game.players.find((p) => p.turn_player)?.tokens ?? 0) > 0
        )
    }

    const canClaim = (p?: Player) => {
        return p && p.tokens >= 3
    }

    const skipHit = async () =>
        await gameService.skip(
            game.id,
            game.mode === GameMode.Local
                ? game.players.find((p) => p.turn_player)?.id
                : undefined,
        )

    useEffect(() => {
        let eventSource = new EventSource(`/api/games/${game.id}/events`)

        eventSource.addEventListener("change_state", (e) => {
            let ge = GameEvent.parse(JSON.parse(e.data))

            if (ge.state === GameState.Guessing) {
                setHitSrc(`/api/games/${game.id}/hit?key=${Math.random()}`)
            } else if (ge.state === GameState.Open) {
                setHitSrc("")
            } else if (ge.state === GameState.Confirming) {
                EventManager.publish(Events.scored, {
                    winner: ge.last_scored?.id ?? null,
                    players: deepcopy(ge.players ?? []),
                    game_mode: game.mode,
                } satisfies ScoredData)
            }

            if (ge.hit)
                EventManager.publish(Events.hitRevealed, {
                    hit: ge.hit,
                    player: ge.last_scored ?? null,
                } satisfies HitRevealedData)

            setGame((g) => {
                if (ge.state === GameState.Open) {
                    if (ge.winner !== undefined)
                        g.players[
                            g.players.findIndex(
                                (p) => p.id === ge.winner?.id,
                            ) as number
                        ] = ge.winner
                    EventManager.publish(Events.gameEnded, {
                        game: deepcopy(g),
                        winner: ge.winner ?? null,
                    } satisfies GameEndedData)
                } else if (ge.state === GameState.Guessing) {
                    if (g.state === GameState.Open) {
                        EventManager.publish(Events.gameStarted, {
                            game_id: g.id,
                        } satisfies GameStartedData)
                    } else if (g.state === GameState.Confirming) {
                        let turn_player = g.players.find((p) => p.turn_player)

                        if (
                            turn_player?.tokens !==
                            (ge.players ?? []).find(
                                (p) => p.id === turn_player?.id,
                            )?.tokens
                        ) {
                            EventManager.publish(Events.tokenReceived, {
                                player: turn_player as Player,
                                game_mode: g.mode,
                            } satisfies TokenReceivedData)
                        }
                    }
                }

                g.last_scored = ge.last_scored ?? null
                g.state = ge.state as GameState
                g.hit = ge.hit ?? null

                if (ge.players !== undefined) g.players = ge.players
            })
        })

        eventSource.addEventListener("join", (e) => {
            let ge = GameEvent.parse(JSON.parse(e.data))
            EventManager.publish(Events.joinedGame, {
                player: (ge.players as Player[])[0],
            } satisfies JoinedGameData)
            setGame((g) => {
                g.players.push((ge.players as Player[])[0])
            })
        })

        eventSource.addEventListener("leave", (e) => {
            let ge = GameEvent.parse(JSON.parse(e.data))
            EventManager.publish(Events.leftGame, {
                player: (ge.players as Player[])[0],
            } satisfies LeftGameData)
            setGame((g) => {
                g.players.splice(
                    g.players.findIndex(
                        (p) => p.id === (ge.players as Player[])[0].id,
                    ),
                    1,
                )

                if (g.players.length === 0) navigate("/")
            })
        })

        eventSource.addEventListener("guess", (e) => {
            let ge = GameEvent.parse(JSON.parse(e.data))
            setGame((g) => {
                ge.players?.forEach((pe) => {
                    let idx = g.players.findIndex((p) => p.id === pe.id)
                    g.players[idx] = pe
                })
            })

            if (ge.players !== undefined) {
                EventManager.publish(Events.guessed, {
                    player: ge.players[0],
                } satisfies GuessedData)
            }
        })

        eventSource.addEventListener("skip", (e) => {
            let ge = GameEvent.parse(JSON.parse(e.data))
            EventManager.publish(Events.skippedHit, {
                player: (ge.players as Player[])[0],
                hit: ge.hit as Hit,
            } satisfies SkippedHitData)
            setGame((g) => {
                ge.players?.forEach((pe) => {
                    let idx = g.players.findIndex((p) => p.id === pe.id)
                    g.players[idx] = pe
                })
            })

            setHitSrc(`/api/games/${game.id}/hit?key=${Math.random()}`)
        })

        eventSource.addEventListener("claim", (e) => {
            let ge = GameEvent.parse(JSON.parse(e.data))
            EventManager.publish(Events.claimedHit, {
                player: (ge.players as Player[])[0],
                hit: ge.hit as Hit,
                game_mode: game.mode,
            } satisfies ClaimedHitData)
            setGame((g) => {
                ge.players?.forEach((pe) => {
                    let idx = g.players.findIndex((p) => p.id === pe.id)
                    g.players[idx] = pe
                })
            })
        })

        eventSource.addEventListener("update", (e) => {
            let ge = GameEvent.parse(JSON.parse(e.data))
            setGame((g) => {
                if (ge.settings !== undefined) {
                    g.hit_duration = ge.settings.hit_duration ?? g.hit_duration
                    g.start_tokens = ge.settings.start_tokens ?? g.start_tokens
                    g.goal = ge.settings.goal ?? g.goal
                    g.packs = ge.settings.packs ?? g.packs
                    g.remember_hits =
                        ge.settings.remember_hits ?? g.remember_hits
                }
            })
        })

        let unsubscribeGameEnded = EventManager.subscribe(
            Events.gameEnded,
            (e: GameEndedData) => {
                setGameEndedState(e.game)
                setWinner(e.winner)
            },
        )

        if (game.state !== GameState.Open)
            setHitSrc(`/api/games/${game.id}/hit?key=${Math.random()}`)

        return () => {
            eventSource.close()
            unsubscribeGameEnded()
        }
    }, [])

    useEffect(() => {
        setShowHits(Array.from({ length: game.players.length }, () => false))
    }, [game])

    // register keystrokes
    useEffect(() => {
        let handleJoinGame = {
            onPressed: () => {
                joinOrLeaveGame()
            },
        }
        let handleLeaveGame = {
            onPressed: () => {
                joinOrLeaveGame()
            },
        }
        let handleStartOrStopGame = {
            onPressed: () => {
                startOrStopGame()
            },
        }
<<<<<<< HEAD
=======
        let handleShowSettings = {
            onPressed: () => {
                setShowSettings(true)
            },
        }
        let handleSkipHit = {
            onPressed: () => {
                skipHit()
            },
        }
>>>>>>> 520d5985

        if (!modalShown) {
            bindKeyCombo("alt + shift + j", handleJoinGame)
            bindKeyCombo("alt + shift + q", handleLeaveGame)
<<<<<<< HEAD
=======
            if (
                game.state === GameState.Open &&
                (game.players.find((p) => p.id === user?.id)?.creator ??
                    false) === true
            )
                bindKeyCombo("alt + shift + e", handleShowSettings)
>>>>>>> 520d5985

            if (canStartOrStopGame()) {
                bindKeyCombo("alt + shift + s", handleStartOrStopGame)
            }
<<<<<<< HEAD
=======
            if (canSkip()) {
                bindKeyCombo("alt + shift + i", handleSkipHit)
            }
>>>>>>> 520d5985
        }

        return () => {
            unbindKeyCombo("alt + shift + j", handleJoinGame)
            unbindKeyCombo("alt + shift + q", handleLeaveGame)
<<<<<<< HEAD
            unbindKeyCombo("alt + shift + s", handleStartOrStopGame)
=======
            unbindKeyCombo("alt + shift + e", handleShowSettings)
            unbindKeyCombo("alt + shift + s", handleStartOrStopGame)
            unbindKeyCombo("alt + shift + i", handleSkipHit)
>>>>>>> 520d5985
        }
    }, [game, user, modalShown])

    const canStartOrStopGame = (): boolean => {
        return (
            game.players.find((p) => p.id === user?.id)?.creator === true &&
            game.players.length >= 2
        )
    }

    return (
        <>
            <Helmet>
                <title>
                    {game.id.toString() +
                        " - " +
                        t("game", { count: 1 }) +
                        " - Hitster"}
                </title>
            </Helmet>
            <h2 className="h4">
                {t("gameId")}: {game.id}, {t("state")}: {game.state}
            </h2>
            <p>{t("gameActions")}</p>
            <Button
                className="me-2"
                disabled={
                    game.state !== GameState.Open &&
                    !game.players.some((p) => p.id === user?.id)
                }
                onClick={joinOrLeaveGame}
                aria-keyshortcuts={
                    game.players.some((p) => p.id === user?.id)
                        ? t("leaveGameShortcut")
                        : t("joinGameShortcut")
                }
            >
                {game.players.some((p) => p.id === user?.id)
                    ? t("leaveGame")
                    : t("joinGame")}
            </Button>
            {game.players.find((p) => p.id === user?.id)?.creator ? (
                <>
                    <Button
                        className="me-2"
                        disabled={!canStartOrStopGame()}
                        onClick={startOrStopGame}
                        aria-keyshortcuts={
                            canStartOrStopGame()
                                ? game.state !== GameState.Open
                                    ? t("stopGameShortcut")
                                    : t("startGameShortcut")
                                : ""
                        }
                        aria-label={
                            detect()?.name === "firefox" && canStartOrStopGame()
                                ? game.state !== GameState.Open
                                    ? `${t("stopGameShortcut")} ${t("stopGame")}`
                                    : `${t("startGameShortcut")} ${t("startGame")}`
                                : ""
                        }
                    >
                        {canStartOrStopGame()
                            ? game.state !== GameState.Open
                                ? t("stopGame")
                                : t("startGame")
                            : t("startGameNotEnoughPlayers")}
                    </Button>
                    <Button
                        className="me-2"
                        disabled={
                            game.state !== GameState.Open ||
                            (game.players.find((p) => p.id === user?.id)
                                ?.creator ?? false) === false
                        }
                        aria-expanded={false}
                        aria-keyshortcuts={
                            game.state === GameState.Open &&
                            (game.players.find((p) => p.id === user?.id)
                                ?.creator ?? false) === true
                                ? t("gameSettingsShortcut")
                                : ""
                        }
                        aria-label={
                            detect()?.name === "firefox" &&
                            game.state === GameState.Open &&
                            (game.players.find((p) => p.id === user?.id)
                                ?.creator ?? false) === true
                                ? `${t("gameSettingsShortcut")} ${t("gameSettings")}`
                                : ""
                        }
                        onClick={() => setShowSettings(true)}
                    >
                        {game.state !== GameState.Open
                            ? t("gameSettingsNotOpen")
                            : t("gameSettings")}
                    </Button>
                    <GameSettings
                        show={showSettings}
                        game={game}
                        onHide={() => setShowSettings(false)}
                    />
                </>
            ) : (
                ""
            )}
            <h3 className="h5">{t("player", { count: 2 })}</h3>
            <Table responsive>
                <thead>
                    <tr>
                        <th>{t("name")}</th>
                        <th>{t("token", { count: 2 })}</th>
                        <th>{t("hit", { count: 2 })}</th>
                        {user !== null &&
                        game.players.find((p) => p.id === user.id)?.creator ===
                            true ? (
                            <th>{t("kick")}</th>
                        ) : (
                            ""
                        )}
                    </tr>
                </thead>
                <tbody>
                    {game.players.map((p, i) => {
                        return (
                            <tr key={`player-${p.id}`}>
                                <td>
                                    {p.name +
                                        (p.creator === true
                                            ? " (" + t("creator") + ")"
                                            : "")}
                                </td>
                                <td>{p.tokens}</td>
                                <td>
                                    <Button
                                        disabled={p.hits.length === 0}
                                        aria-expanded="false"
                                        onClick={() =>
                                            setShowHits((h) => {
                                                h[i] = true
                                            })
                                        }
                                    >
                                        {t("hit", { count: 2 }) +
                                            `: ${p.hits.length}`}
                                    </Button>
                                    <HitsView
                                        show={showHits[i]}
                                        onHide={() =>
                                            setShowHits((h) => {
                                                h[i] = false
                                            })
                                        }
                                        player={p}
                                        gameId={game.id}
                                    />
                                </td>
                                {user !== null &&
                                game.players.find((p) => p.id === user.id)
                                    ?.creator === true ? (
                                    <td>
                                        <Button
                                            disabled={user?.id === p.id}
                                            onClick={async () =>
                                                await gameService.kickPlayer(
                                                    game.id,
                                                    p.id,
                                                )
                                            }
                                        >
                                            {t("kick")}
                                        </Button>
                                    </td>
                                ) : (
                                    ""
                                )}
                            </tr>
                        )
                    })}
                </tbody>
            </Table>
            <Button
                aria-expanded="false"
                disabled={
                    game.mode !== GameMode.Local ||
                    game.state !== GameState.Open
                }
                onClick={() => setShowAddPlayer(true)}
            >
                {game.mode !== GameMode.Local
                    ? t("addPlayerNotLocalGame")
                    : game.state != GameState.Open
                      ? t("addPlayerNotWaiting")
                      : t("addPlayer")}
            </Button>
            {showAddPlayer ? (
                <AddLocalPlayerScreen
                    show={showAddPlayer}
                    onHide={() => setShowAddPlayer(false)}
                    game={game}
                />
            ) : (
                ""
            )}
            <h2 className="h4">{t("hitHeading")}</h2>
            <p>
                {game.state === GameState.Open ? (
                    t("hitNoGameRunning")
                ) : game.hit === null ? (
                    t("hitUnknown")
                ) : game.hit?.belongs_to === "" ? (
                    <Trans
                        i18nKey="hitRevealed"
                        values={{
                            title: game.hit.title,
                            artist: game.hit.artist,
                            year: game.hit.year,
                            pack: game.hit.pack,
                            player: titleCase(
                                game.last_scored?.name ?? t("noone"),
                            ),
                        }}
                        components={[<b />, <b />, <b />, <b />, <b />]}
                    />
                ) : (
                    <Trans
                        i18nKey="hitRevealedBelonging"
                        values={{
                            title: game.hit.title,
                            artist: game.hit.artist,
                            year: game.hit.year,
                            pack: game.hit.pack,
                            belongs_to: game.hit.belongs_to,
                            player: titleCase(
                                game.last_scored?.name ?? t("noone"),
                            ),
                        }}
                        components={[<b />, <b />, <b />, <b />, <b />, <b />]}
                    />
                )}
            </p>
            <HitPlayer
                src={hitSrc}
                duration={
                    game.state === GameState.Confirming ? 0 : game.hit_duration
                }
                shortcut={t("playOrStopHitShortcut")}
            />
            <Button
                className="me-2"
                disabled={!canSkip()}
                aria-keyshortcuts={canSkip() ? t("skipHitShortcut") : ""}
                aria-label={
                    detect()?.name === "firefox"
                        ? canSkip()
                            ? `${t("skipHitShortcut")} ${t("skipHit")}`
                            : ""
                        : ""
                }
                onClick={skipHit}
            >
                {canSkip()
                    ? t("skipHit")
                    : game.players.find((p) => p.id === user?.id)?.state ===
                        PlayerState.Guessing
                      ? t("skipHitNotGuessing")
                      : game.players.find((p) => p.id === user?.id)?.tokens ===
                          0
                        ? t("skipHitNoToken")
                        : t("cannotSkipHit")}
            </Button>
            {game.mode !== GameMode.Local ? (
                <Button
                    className="me-2"
                    disabled={
                        !canClaim(game.players.find((p) => p.id === user?.id))
                    }
                    onClick={async () =>
                        await gameService.claim(game.id, undefined)
                    }
                >
                    {canClaim(game.players.find((p) => p.id === user?.id))
                        ? t("claimHit")
                        : (game.players.find((p) => p.id === user?.id)
                                ?.tokens ?? 0) < 3
                          ? t("claimHitNoToken")
                          : t("cannotClaimHit")}
                </Button>
            ) : (
                <DropdownButton
                    as={ButtonGroup}
                    title={
                        game.players.every((p) => canClaim(p))
                            ? t("claimHit")
                            : t("cannotClaimHit")
                    }
                    className="me-2"
                    disabled={game.players.every((p) => !canClaim(p))}
                >
                    {game.players.map((p) => (
                        <Dropdown.Item
                            as="button"
                            eventKey={p.id}
                            disabled={!canClaim(p)}
                            onClick={async () =>
                                await gameService.claim(game.id, p.id)
                            }
                        >
                            {p.name}
                        </Dropdown.Item>
                    ))}
                </DropdownButton>
            )}
            <SlotSelector game={game} />
            {gameEndedState !== null ? (
                <GameEndScreen
                    game={gameEndedState}
                    show={true}
                    winner={winner}
                    onHide={() => {
                        setGameEndedState(null)
                        setWinner(null)
                    }}
                />
            ) : (
                ""
            )}
        </>
    )
}<|MERGE_RESOLUTION|>--- conflicted
+++ resolved
@@ -305,8 +305,6 @@
                 startOrStopGame()
             },
         }
-<<<<<<< HEAD
-=======
         let handleShowSettings = {
             onPressed: () => {
                 setShowSettings(true)
@@ -317,42 +315,31 @@
                 skipHit()
             },
         }
->>>>>>> 520d5985
 
         if (!modalShown) {
             bindKeyCombo("alt + shift + j", handleJoinGame)
             bindKeyCombo("alt + shift + q", handleLeaveGame)
-<<<<<<< HEAD
-=======
             if (
                 game.state === GameState.Open &&
                 (game.players.find((p) => p.id === user?.id)?.creator ??
                     false) === true
             )
                 bindKeyCombo("alt + shift + e", handleShowSettings)
->>>>>>> 520d5985
 
             if (canStartOrStopGame()) {
                 bindKeyCombo("alt + shift + s", handleStartOrStopGame)
             }
-<<<<<<< HEAD
-=======
             if (canSkip()) {
                 bindKeyCombo("alt + shift + i", handleSkipHit)
             }
->>>>>>> 520d5985
         }
 
         return () => {
             unbindKeyCombo("alt + shift + j", handleJoinGame)
             unbindKeyCombo("alt + shift + q", handleLeaveGame)
-<<<<<<< HEAD
-            unbindKeyCombo("alt + shift + s", handleStartOrStopGame)
-=======
             unbindKeyCombo("alt + shift + e", handleShowSettings)
             unbindKeyCombo("alt + shift + s", handleStartOrStopGame)
             unbindKeyCombo("alt + shift + i", handleSkipHit)
->>>>>>> 520d5985
         }
     }, [game, user, modalShown])
 
