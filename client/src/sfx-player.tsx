import EventManager from "@lomray/event-manager"
import { useLocalStorage } from "@uidotdev/usehooks"
import { Howl } from "howler"
import { useEffect, useRef } from "react"
import { GameMode, User } from "./entities"
import {
    ClaimedHitData,
    Events,
    GameEndedData,
    GuessedData,
    PlaySfxData,
    ScoredData,
    Sfx,
    SfxEndedData,
    SlotSelectedData,
    TokenReceivedData,
} from "./events"

const getSfx = (sfx: Sfx): Howl => {
    let url: string

    switch (sfx) {
        case Sfx.noInterception: {
            url = new URL("../sfx/no_interception.opus", import.meta.url).href
            break
        }
        case Sfx.payToken: {
            url = new URL("../sfx/pay_token.opus", import.meta.url).href
            break
        }
        case Sfx.playHit: {
            url = new URL("../sfx/play_hit.opus", import.meta.url).href
            break
        }
        case Sfx.receiveToken: {
            url = new URL("../sfx/receive_token.opus", import.meta.url).href
            break
        }
        case Sfx.selectSlot: {
            url = new URL("../sfx/select_slot.opus", import.meta.url).href
            break
        }
        case Sfx.slotUnavailable: {
            url = new URL("../sfx/slot_unavailable.opus", import.meta.url).href
            break
        }
        case Sfx.stopHit: {
            url = new URL("../sfx/stop_hit.opus", import.meta.url).href
            break
        }
        case Sfx.youFail: {
            url = new URL("../sfx/you_fail.opus", import.meta.url).href
            break
        }
        case Sfx.youLose: {
            url = new URL("../sfx/you_lose.opus", import.meta.url).href
            break
        }
        case Sfx.youScore: {
            url = new URL("../sfx/you_score.opus", import.meta.url).href
            break
        }
        case Sfx.youWin: {
            url = new URL("../sfx/you_win.opus", import.meta.url).href
            break
        }
        case Sfx.joinGame: {
            url = new URL("../sfx/join_game.opus", import.meta.url).href
            break
        }
        case Sfx.leaveGame: {
            url = new URL("../sfx/leave_game.opus", import.meta.url).href
            break
        }
        case Sfx.youClaim: {
            url = new URL("../sfx/claim_hit.opus", import.meta.url).href
            break
        }
        case Sfx.popup: {
            url = new URL("../sfx/popup.opus", import.meta.url).href
            break
        }
    }
    return new Howl({
        src: [url],
        format: "opus",
    })
}

export default function SfxPlayer({ user }: { user: User | null }) {
    const [sfxVolume] = useLocalStorage("sfxVolume", "1.0")
    const sfx = useRef<Map<Sfx, Howl>>(new Map())

    useEffect(() => {
        const unsubscribe = EventManager.subscribe(
            Events.playSfx,
            (e: PlaySfxData) => {
                if (parseFloat(sfxVolume) > 0) {
                    const s = sfx.current.get(e.sfx) ?? getSfx(e.sfx)
                    sfx.current.set(e.sfx, s)

                    s.volume(parseFloat(sfxVolume))
                    s.once("end", () => {
                        EventManager.publish(Events.sfxEnded, {
                            sfx: e.sfx,
                        } satisfies SfxEndedData)
                    })

                    if (e.pan) s.stereo(e.pan)
                    else s.stereo(0)

                    s.play()
                }
            },
        )

        return () => {
            unsubscribe()
        }
    }, [sfxVolume])

    useEffect(() => {
        const unsubscribeGuessed = EventManager.subscribe(
            Events.guessed,
            (e: GuessedData) => {
                if (e.player.guess === null) {
                    EventManager.publish(Events.playSfx, {
                        sfx: Sfx.noInterception,
                    } satisfies PlaySfxData)
                } else {
                    EventManager.publish(Events.playSfx, {
                        sfx: Sfx.payToken,
                    } satisfies PlaySfxData)
                }
            },
        )

        const unsubscribeScored = EventManager.subscribe(
            Events.scored,
            (e: ScoredData) => {
                if (
                    e.winner === user?.id ||
                    (e.winner !== null && e.game_mode === GameMode.Local)
                )
                    EventManager.publish(Events.playSfx, {
                        sfx: Sfx.youScore,
                    } satisfies PlaySfxData)
                else if (
                    e.players.find((p) => p.id === user?.id)?.guess ||
                    (e.game_mode === GameMode.Local && e.winner === null)
                )
                    EventManager.publish(Events.playSfx, {
                        sfx: Sfx.youFail,
                    } satisfies PlaySfxData)
            },
        )

        const unsubscribeReceivedToken = EventManager.subscribe(
            Events.tokenReceived,
            (e: TokenReceivedData) => {
                if (e.player.id === user?.id || e.game_mode === GameMode.Local)
                    EventManager.publish(Events.playSfx, {
                        sfx: Sfx.receiveToken,
                    } satisfies PlaySfxData)
            },
        )

        const unsubscribeClaimed = EventManager.subscribe(
            Events.claimedHit,
            (e: ClaimedHitData) => {
                if (e.player.id === user?.id || e.game_mode === GameMode.Local)
                    EventManager.publish(Events.playSfx, {
                        sfx: Sfx.youClaim,
                    } satisfies PlaySfxData)
            },
        )

        const unsubscribeGameEnded = EventManager.subscribe(
            Events.gameEnded,
            (e: GameEndedData) => {
                if (
                    e.game.mode !== GameMode.Local &&
                    e.winner?.id !== user?.id &&
                    e.game.players.find((p) => p.id === user?.id) !== undefined
                )
                    EventManager.publish(Events.playSfx, {
                        sfx: Sfx.youLose,
                    } satisfies PlaySfxData)
                else if (
                    e.winner?.id === user?.id ||
                    (e.game.mode === GameMode.Local && e.winner !== null)
                )
                    EventManager.publish(Events.playSfx, {
                        sfx: Sfx.youWin,
                    } satisfies PlaySfxData)
            },
        )

        const unsubscribeJoinedGame = EventManager.subscribe(
            Events.joinedGame,
            () => {
                EventManager.publish(Events.playSfx, {
                    sfx: Sfx.joinGame,
                } satisfies PlaySfxData)
            },
        )

        const unsubscribeLeftGame = EventManager.subscribe(
            Events.leftGame,
            () => {
                EventManager.publish(Events.playSfx, {
                    sfx: Sfx.leaveGame,
                } satisfies PlaySfxData)
            },
        )

        const unsubscribeSlotSelected = EventManager.subscribe(
            Events.slotSelected,
            (e: SlotSelectedData) => {
                let pan = 0

                if (e.slot) {
                    if (e.slot.from_year === 0) pan = -1
                    else if (e.slot.to_year === 0) pan = 1
                    else
                        pan =
                            -1 +
                            2 *
                                ((e.slot.from_year +
                                    (e.slot.to_year - e.slot.from_year) / 2 -
                                    e.from_year) /
                                    (e.to_year - e.from_year))

                    EventManager.publish(Events.playSfx, {
                        sfx: Sfx.selectSlot,
                        pan: pan,
                    } satisfies PlaySfxData)
                }

                if (e.unavailable || e.slot === null)
                    EventManager.publish(Events.playSfx, {
                        sfx: Sfx.slotUnavailable,
                        pan: pan,
                    } satisfies PlaySfxData)
            },
        )

<<<<<<< HEAD
        let unsubscribePopup = EventManager.subscribe(Events.popup, () => {
=======
        const unsubscribePopup = EventManager.subscribe(Events.popup, () => {
>>>>>>> 37538fee
            EventManager.publish(Events.playSfx, {
                sfx: Sfx.popup,
            } satisfies PlaySfxData)
        })

        return () => {
            unsubscribeClaimed()
            unsubscribeGuessed()
            unsubscribeScored()
            unsubscribeGameEnded()
            unsubscribeJoinedGame()
            unsubscribeLeftGame()
            unsubscribeReceivedToken()
            unsubscribeSlotSelected()
            unsubscribePopup()
        }
    }, [user])

    return <> </>
}<|MERGE_RESOLUTION|>--- conflicted
+++ resolved
@@ -245,11 +245,7 @@
             },
         )
 
-<<<<<<< HEAD
-        let unsubscribePopup = EventManager.subscribe(Events.popup, () => {
-=======
         const unsubscribePopup = EventManager.subscribe(Events.popup, () => {
->>>>>>> 37538fee
             EventManager.publish(Events.playSfx, {
                 sfx: Sfx.popup,
             } satisfies PlaySfxData)
