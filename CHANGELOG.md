# Hitster Changelog

All notable changes to this project will be documented in this file.

The format is based on [Keep a Changelog](https://keepachangelog.com/en/1.1.0/),
and this project adheres to [Semantic Versioning](https://semver.org/spec/v2.0.0.html).

## [Unreleased]

### Changed

-   Huge efforts have been made to allow hits management while the server is running via a dedicated web interface. This includes the following changes:
    * [Rewriting the hits format within the codebase from csv to yml for better human readibility and storage. A migration tool as available as hitster-cli migrate. (#33)](https://github.com/Timtam/hitster/issues/33)
    * [The database file now keeps track of all hits known to the server. (#34)](https://github.com/Timtam/hitster/issues/34)
    * [Automatically merge hits within the server codebase with the hits stored inside the database. (#35)](https://github.com/Timtam/hitster/issues/35)
    * [Parallelize and speed up hits processing by running multiple threads for downloading and processing hits in parallel. (#36)](https://github.com/Timtam/hitster/issues/36)
    * [Introduce a permissions system so that certain users can edit and create hits and packs within the client. Permissions can currently be managed via hitster-cli users. (#37)](https://github.com/Timtam/hitster/issues/37)
    * [Added client pages for managing hits in the browser. That includes adding/editing/deleting/browsing hits and packs, as well as exporting existing hits in YAML which allows to be easily imported into the codebase. (#38)](https://github.com/Timtam/hitster/issues/38)
-   [game settings can now be accessed by all players, although in read-only mode if you are not the creator of the game (#29)](https://github.com/Timtam/issues/29)
<<<<<<< HEAD
-   updated several Rust and JavaScript packages
-   updated to Rust 1.90
-   updated yt-dlp to 2025.09.26 and bgutil-pot-provider to 1.2.2
=======
-   [update yt-dlp to the latest version every 12 hours (#41)](https://github.com/Timtam/hitster/issues/41)
-   updated several Rust crates and JavaScript packages
-   updated to Rust 1.90
-   updated bgutil-pot-provider to 1.2.2
>>>>>>> b7b04921

### Fixed

-   [fixed state inconsistencies when kicking a player from a local game (#26)](https://github.com/Timtam/issues/26)

## [2025.7.23-2] - 2025-07-23

Immediate re-release of 2025.7.23-1 due to a typo in hits.

## [2025.7.23-1] - 2025-07-23

### Added

-   [added option to select random packs within the game settings for a totally chaotic and fun gaming experience (#28)](https://github.com/Timtam/hitster/issues/28)

### Fixed

-   [fixed currently playing hits to restart whenever the SFX volume is changed (#30)](https://github.com/Timtam/hitster/issues/30)
-   [fixed html characters in hit data to cause frontend render issues (#31)](https://github.com/Timtam/hitster/issues/31)

### Changed

-   [changed the hits download process to run in the background while already providing a web frontend, allowing the user to monitor the progress. This also introduces features to decide on the hits download method (Docker containers will use yt-dlp by default now) (#27)](https://github.com/Timtam/hitster/issues/27)
-   updated Rust to 1.88
-   updated yt-dlp to 2025.06.30
-   tiny translation changes
-   update dependencies
-   update hits, including two new packs (Movie Soundtracks and Poland)

## [2025.5.3-1] - 2025-05-03

### Added

-   [added various key shortcuts across the entire app (#2)](https://github.com/Timtam/hitster/issues/2)
-   [added a how to play section on the welcome page (#11)](https://github.com/Timtam/hitster/issues/11)
-   [added 'belongs to' field to hits view table (#21)](https://github.com/Timtam/hitster/issues/21)
-   [added confirmation prompt when leaving a game that is currently running (#20)](https://github.com/Timtam/hitster/issues/20)

### Fixed

-   [fixed client not returning to the lobby if the creator of a local game leaves the game (#19)](https://github.com/Timtam/hitster/issues/19)
-   [fixed a server crash when starting a game with too few hits (#18)](https://github.com/Timtam/hitster/issues/18)

### Changed

-   [restyled the slot selector UI to look much nicer for sighted folk (#13)](https://github.com/Timtam/hitster/issues/13)
-   updated Rust to 1.86
-   updated yt-dlp to 2025.03.31
-   updated crates
-   added and fixed some hits
-   [added some debug messages to inspect user authentification issues (#24)](https://github.com/Timtam/hitster/issues/24)

## [2024.12.13-1] - 2024-12-13

### Changed

-   [use ogg instead of mp3 for SFX to change from html5 to webaudio, improving browser compatibility (#12)](https://github.com/Timtam/hitster/issues/12)
-   updated several packages for client and server
-   updated CI pipeline to hopefully address some versioning issues

## [2024.12.11-1] - 2024-12-11

### Added

-   [Add dark mode option (change within settings) (#16)](https://github.com/Timtam/hitster/issues/16)
-   loads of hits (including several japanese anime songs)

### Fixed

-   [kicking a non-existing player from a game no longer crashes the server (#14)](https://github.com/Timtam/hitster/issues/14)

### Changed

-   [Add local player modal no longer requires you to press the "Add" button, you can also just press return within the input box now (#15)](https://github.com/Timtam/hitster/issues/15)
-   [New versioning (mixture of release date and semver) + changelog #17)](https://github.com/Timtam/hitster/issues/17)

[Unreleased]: https://github.com/Timtam/hitster/compare/2025.7.23-2...HEAD

[2025.7.23-2]: https://github.com/Timtam/hitster/compare/2025.7.23-1...2025.7.23-2

[2025.7.23-1]: https://github.com/Timtam/hitster/compare/2025.5.3-1...2025.7.23-1

[2025.5.3-1]: https://github.com/Timtam/hitster/compare/2024.12.13-1...2025.5.3-1

[2024.12.13-1]: https://github.com/Timtam/hitster/compare/2024.12.11-1...2024.12.13-1

[2024.12.11-1]: https://github.com/Timtam/hitster/releases/tag/2024.12.11-1<|MERGE_RESOLUTION|>--- conflicted
+++ resolved
@@ -17,16 +17,10 @@
     * [Introduce a permissions system so that certain users can edit and create hits and packs within the client. Permissions can currently be managed via hitster-cli users. (#37)](https://github.com/Timtam/hitster/issues/37)
     * [Added client pages for managing hits in the browser. That includes adding/editing/deleting/browsing hits and packs, as well as exporting existing hits in YAML which allows to be easily imported into the codebase. (#38)](https://github.com/Timtam/hitster/issues/38)
 -   [game settings can now be accessed by all players, although in read-only mode if you are not the creator of the game (#29)](https://github.com/Timtam/issues/29)
-<<<<<<< HEAD
--   updated several Rust and JavaScript packages
--   updated to Rust 1.90
--   updated yt-dlp to 2025.09.26 and bgutil-pot-provider to 1.2.2
-=======
 -   [update yt-dlp to the latest version every 12 hours (#41)](https://github.com/Timtam/hitster/issues/41)
 -   updated several Rust crates and JavaScript packages
 -   updated to Rust 1.90
 -   updated bgutil-pot-provider to 1.2.2
->>>>>>> b7b04921
 
 ### Fixed
 
